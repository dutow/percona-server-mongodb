# -*- mode: python; -*-
import atexit
import copy
import datetime
import errno
import json
import os
import re
import shlex
import shutil
import stat
import subprocess
import sys
import textwrap
import uuid

import SCons

# This must be first, even before EnsureSConsVersion, if
# we are to avoid bulk loading all tools in the DefaultEnvironment.
DefaultEnvironment(tools=[])

# These come from site_scons/mongo. Import these things
# after calling DefaultEnvironment, for the sake of paranoia.
import mongo
import mongo.platform as mongo_platform
import mongo.toolchain as mongo_toolchain
import mongo.generators as mongo_generators

EnsurePythonVersion(2, 7)
EnsureSConsVersion(2, 5)

from buildscripts import utils
from buildscripts import moduleconfig

import libdeps

atexit.register(mongo.print_build_failures)

def add_option(name, **kwargs):

    if 'dest' not in kwargs:
        kwargs['dest'] = name

    if 'metavar' not in kwargs and kwargs.get('type', None) == 'choice':
        kwargs['metavar'] = '[' + '|'.join(kwargs['choices']) + ']'

    AddOption('--' + name, **kwargs)

def get_option(name):
    return GetOption(name)

def has_option(name):
    optval = GetOption(name)
    # Options with nargs=0 are true when their value is the empty tuple. Otherwise,
    # if the value is falsish (empty string, None, etc.), coerce to False.
    return True if optval == () else bool(optval)

def use_system_version_of_library(name):
    return has_option('use-system-all') or has_option('use-system-' + name)

# Returns true if we have been configured to use a system version of any C++ library. If you
# add a new C++ library dependency that may be shimmed out to the system, add it to the below
# list.
def using_system_version_of_cxx_libraries():
    cxx_library_names = ["tcmalloc", "boost"]
    return True in [use_system_version_of_library(x) for x in cxx_library_names]

def make_variant_dir_generator():
    memoized_variant_dir = [False]
    def generate_variant_dir(target, source, env, for_signature):
        if not memoized_variant_dir[0]:
            memoized_variant_dir[0] = env.subst('$BUILD_ROOT/$VARIANT_DIR')
        return memoized_variant_dir[0]
    return generate_variant_dir


# Always randomize the build order to shake out missing edges, and to help the cache:
# http://scons.org/doc/production/HTML/scons-user/ch24s06.html
SetOption('random', 1)

# Options TODOs:
#
# - We should either alphabetize the entire list of options, or split them into logical groups
#   with clear boundaries, and then alphabetize the groups. There is no way in SCons though to
#   inform it of options groups.
#
# - Many of these options are currently only either present or absent. This is not good for
#   scripting the build invocation because it means you need to interpolate in the presence of
#   the whole option. It is better to make all options take an optional on/off or true/false
#   using the nargs='const' mechanism.
#

add_option('prefix',
    default='$BUILD_ROOT/install',
    help='installation prefix',
)

add_option('install-mode',
    choices=['legacy', 'hygienic'],
    default='legacy',
    help='select type of installation',
    nargs=1,
    type='choice',
)

add_option('nostrip',
    help='do not strip installed binaries',
    nargs=0,
)

add_option('build-dir',
    default='#build',
    help='build output directory',
)

add_option('release',
    help='release build',
    nargs=0,
)

add_option('lto',
    help='enable link time optimizations (experimental, except with MSVC)',
    nargs=0,
)

add_option('dynamic-windows',
    help='dynamically link on Windows',
    nargs=0,
)

add_option('endian',
    choices=['big', 'little', 'auto'],
    default='auto',
    help='endianness of target platform',
    nargs=1,
    type='choice',
)

add_option('disable-minimum-compiler-version-enforcement',
    help='allow use of unsupported older compilers (NEVER for production builds)',
    nargs=0,
)

add_option('ssl',
    help='Enable SSL',
    nargs=0
)

add_option('ssl-provider',
    choices=['auto', 'openssl', 'native'],
    default='auto',
    help='Select the SSL engine to use',
    nargs=1,
    type='choice',
)

add_option('mmapv1',
    choices=['auto', 'on', 'off'],
    const='on',
    default='auto',
    help='Enable MMapV1',
    nargs='?',
    type='choice',
)

add_option('wiredtiger',
    choices=['on', 'off'],
    const='on',
    default='on',
    help='Enable wiredtiger',
    nargs='?',
    type='choice',
)

<<<<<<< HEAD
add_option('inmemory',
    choices=['on', 'off'],
    const='on',
    default='off',
    help='Enable InMemory',
=======
add_option('mobile-se',
    choices=['on', 'off'],
    const='on',
    default='off',
    help='Enable Mobile Storage Engine',
>>>>>>> 0c1402ee
    nargs='?',
    type='choice',
)

<<<<<<< HEAD
add_option('audit',
    help='Enable auditing',
    nargs=0,
)

add_option('hotbackup',
    help='Enable Hot Backup',
    nargs=0,
)

=======
>>>>>>> 0c1402ee
js_engine_choices = ['mozjs', 'none']
add_option('js-engine',
    choices=js_engine_choices,
    default=js_engine_choices[0],
    help='JavaScript scripting engine implementation',
    type='choice',
)

add_option('server-js',
    choices=['on', 'off'],
    default='on',
    help='Build mongod without JavaScript support',
    type='choice',
)

add_option('libc++',
    help='use libc++ (experimental, requires clang)',
    nargs=0,
)

add_option('use-glibcxx-debug',
    help='Enable the glibc++ debug implementations of the C++ standard libary',
    nargs=0,
)

add_option('noshell',
    help="don't build shell",
    nargs=0,
)

add_option('safeshell',
    help="don't let shell scripts run programs (still, don't run untrusted scripts)",
    nargs=0,
)

add_option('dbg',
    choices=['on', 'off'],
    const='on',
    default='off',
    help='Enable runtime debugging checks',
    nargs='?',
    type='choice',
)

add_option('spider-monkey-dbg',
    choices=['on', 'off'],
    const='on',
    default='off',
    help='Enable SpiderMonkey debug mode',
    nargs='?',
    type='choice',
)

add_option('opt',
    choices=['on', 'off'],
    const='on',
    help='Enable compile-time optimization',
    nargs='?',
    type='choice',
)

add_option('sanitize',
    help='enable selected sanitizers',
    metavar='san1,san2,...sanN',
)

add_option('llvm-symbolizer',
    default='llvm-symbolizer',
    help='name of (or path to) the LLVM symbolizer',
)

add_option('durableDefaultOn',
    help='have durable default to on',
    nargs=0,
)

add_option('allocator',
    choices=["auto", "system", "tcmalloc"],
    default="auto",
    help='allocator to use (use "auto" for best choice for current platform)',
    type='choice',
)

add_option('gdbserver',
    help='build in gdb server support',
    nargs=0,
)

add_option('gcov',
    help='compile with flags for gcov',
    nargs=0,
)

add_option('use-sasl-client',
    help='Support SASL authentication in the client library',
    nargs=0,
)

add_option('use-system-tcmalloc',
    help='use system version of tcmalloc library',
    nargs=0,
)

add_option('use-system-pcre',
    help='use system version of pcre library',
    nargs=0,
)

add_option('use-system-wiredtiger',
    help='use system version of wiredtiger library',
    nargs=0,
)

add_option('system-boost-lib-search-suffixes',
    help='Comma delimited sequence of boost library suffixes to search',
)

add_option('use-system-boost',
    help='use system version of boost libraries',
    nargs=0,
)

add_option('use-system-snappy',
    help='use system version of snappy library',
    nargs=0,
)

add_option('use-system-lz4',
    help='use system version of LZ4 library',
    nargs=0,
)

add_option('use-system-valgrind',
    help='use system version of valgrind library',
    nargs=0,
)

add_option('use-system-google-benchmark',
    help='use system version of Google benchmark library',
    nargs=0,
)

add_option('use-system-zlib',
    help='use system version of zlib library',
    nargs=0,
)

add_option('use-system-sqlite',
    help='use system version of sqlite library',
    nargs=0,
)

add_option('use-system-stemmer',
    help='use system version of stemmer',
    nargs=0)

add_option('use-system-yaml',
    help='use system version of yaml',
    nargs=0,
)

add_option('use-system-asio',
    help="use system version of ASIO",
    nargs=0,
)

add_option('use-system-icu',
    help="use system version of ICU",
    nargs=0,
)

add_option('use-system-intel_decimal128',
    help='use system version of intel decimal128',
    nargs=0,
)

add_option('use-system-all',
    help='use all system libraries',
    nargs=0,
)

add_option('use-new-tools',
    help='put new tools in the tarball',
    nargs=0,
)

add_option('build-mongoreplay',
    help='when building with --use-new-tools, build mongoreplay ( requires pcap dev )',
    nargs=1,
)

add_option('use-cpu-profiler',
    help='Link against the google-perftools profiler library',
    nargs=0,
)

add_option('build-fast-and-loose',
    choices=['on', 'off', 'auto'],
    const='on',
    default='auto',
    help='looser dependency checking',
    nargs='?',
    type='choice',
)

add_option('disable-warnings-as-errors',
    help="Don't add -Werror to compiler command line",
    nargs=0,
)

add_option('detect-odr-violations',
    help="Have the linker try to detect ODR violations, if supported",
    nargs=0,
)

add_option('variables-help',
    help='Print the help text for SCons variables',
    nargs=0,
)

add_option('osx-version-min',
    help='minimum OS X version to support',
)

win_version_min_choices = {
    'win7'    : ('0601', '0000'),
    'ws08r2'  : ('0601', '0000'),
    'win8'    : ('0602', '0000'),
    'win81'   : ('0603', '0000'),
}

add_option('win-version-min',
    choices=win_version_min_choices.keys(),
    default=None,
    help='minimum Windows version to support',
    type='choice',
)

add_option('cache',
    choices=["all", "nolinked"],
    const='all',
    help='Use an object cache rather than a per-build variant directory (experimental)',
    nargs='?',
)

add_option('cache-dir',
    default='$BUILD_ROOT/scons/cache',
    help='Specify the directory to use for caching objects if --cache is in use',
)

add_option("cxx-std",
    choices=["14"],
    default="14",
    help="Select the C++ langauge standard to build with",
)

def find_mongo_custom_variables():
    files = []
    for path in sys.path:
        probe = os.path.join(path, 'mongo_custom_variables.py')
        if os.path.isfile(probe):
            files.append(probe)
    return files

add_option('variables-files',
    default=find_mongo_custom_variables(),
    help="Specify variables files to load",
)

link_model_choices = ['auto', 'object', 'static', 'dynamic', 'dynamic-strict']
add_option('link-model',
    choices=link_model_choices,
    default='auto',
    help='Select the linking model for the project',
    type='choice'
)

variable_parse_mode_choices=['auto', 'posix', 'other']
add_option('variable-parse-mode',
    choices=variable_parse_mode_choices,
    default=variable_parse_mode_choices[0],
    help='Select which parsing mode is used to interpret command line variables',
    type='choice',
)

add_option('modules',
    help="Comma-separated list of modules to build. Empty means none. Default is all.",
)

add_option('runtime-hardening',
    choices=["on", "off"],
    default="on",
    help="Enable runtime hardening features (e.g. stack smash protection)",
    type='choice',
)

add_option('use-s390x-crc32',
    choices=["on", "off"],
    default="on",
    help="Enable CRC32 hardware accelaration on s390x",
    type='choice',
)

add_option('git-decider',
    choices=["on", "off"],
    const='on',
    default="off",
    help="Use git metadata for out-of-date detection for source files",
    nargs='?',
    type="choice",
)

add_option('android-toolchain-path',
    default=None,
    help="Android NDK standalone toolchain path. Required when using --variables-files=etc/scons/android_ndk.vars",
)

add_option('msvc-debugging-format',
    choices=["codeview", "pdb"],
    default="codeview",
    help='Debugging format in debug builds using msvc. Codeview (/Z7) or Program database (/Zi). Default is codeview.',
    type='choice',
)

try:
    with open("version.json", "r") as version_fp:
        version_data = json.load(version_fp)

    if 'version' not in version_data:
        print("version.json does not contain a version string")
        Exit(1)
    if 'githash' not in version_data:
        version_data['githash'] = utils.getGitVersion()

except IOError as e:
    # If the file error wasn't because the file is missing, error out
    if e.errno != errno.ENOENT:
        print("Error opening version.json: {0}".format(e.strerror))
        Exit(1)

    version_data = {
        'version': utils.getGitDescribe()[1:],
        'githash': utils.getGitVersion(),
    }

except ValueError as e:
    print("Error decoding version.json: {0}".format(e))
    Exit(1)

# Setup the command-line variables
def variable_shlex_converter(val):
    # If the argument is something other than a string, propogate
    # it literally.
    if not isinstance(val, basestring):
        return val
    parse_mode = get_option('variable-parse-mode')
    if parse_mode == 'auto':
        parse_mode = 'other' if mongo_platform.is_running_os('windows') else 'posix'
    return shlex.split(val, posix=(parse_mode == 'posix'))

def variable_arch_converter(val):
    arches = {
        'x86_64': 'x86_64',
        'amd64':  'x86_64',
        'emt64':   'x86_64',
        'x86':    'i386',
    }
    val = val.lower()

    if val in arches:
        return arches[val]

    # Uname returns a bunch of possible x86's on Linux.
    # Check whether the value is an i[3456]86 processor.
    if re.match(r'^i[3-6]86$', val):
        return 'i386'

    # Return whatever val is passed in - hopefully it's legit
    return val

# The Scons 'default' tool enables a lot of tools that we don't actually need to enable.
# On platforms like Solaris, it actually does the wrong thing by enabling the sunstudio
# toolchain first. As such it is simpler and more efficient to manually load the precise
# set of tools we need for each platform.
# If we aren't on a platform where we know the minimal set of tools, we fall back to loading
# the 'default' tool.
def decide_platform_tools():
    if mongo_platform.is_running_os('windows'):
        # we only support MS toolchain on windows
        return ['msvc', 'mslink', 'mslib', 'masm']
    elif mongo_platform.is_running_os('linux', 'solaris'):
        return ['gcc', 'g++', 'gnulink', 'ar', 'gas']
    elif mongo_platform.is_running_os('darwin'):
        return ['gcc', 'g++', 'applelink', 'ar', 'libtool', 'as', 'xcode']
    else:
        return ["default"]

def variable_tools_converter(val):
    tool_list = shlex.split(val)
    return tool_list + [
        "distsrc",
        "gziptool",
        'idl_tool',
        "jsheader",
        "mergelib",
        "mongo_benchmark",
        "mongo_integrationtest",
        "mongo_unittest",
        "textfile",
    ]

def variable_distsrc_converter(val):
    if not val.endswith("/"):
        return val + "/"
    return val

variables_files = variable_shlex_converter(get_option('variables-files'))
for file in variables_files:
    print("Using variable customization file %s" % file)

env_vars = Variables(
    files=variables_files,
    args=ARGUMENTS
)

sconsflags = os.environ.get('SCONSFLAGS', None)
if sconsflags:
    print("Using SCONSFLAGS environment variable arguments: %s" % sconsflags)

env_vars.Add('ABIDW',
    help="Configures the path to the 'abidw' (a libabigail) utility")

env_vars.Add('AR',
    help='Sets path for the archiver')

env_vars.Add('ARFLAGS',
    help='Sets flags for the archiver',
    converter=variable_shlex_converter)

env_vars.Add(
    'CACHE_SIZE',
    help='Maximum size of the cache (in gigabytes)',
    default=32,
    converter=lambda x:int(x)
)

env_vars.Add(
    'CACHE_PRUNE_TARGET',
    help='Maximum percent in-use in cache after pruning',
    default=66,
    converter=lambda x:int(x)
)

env_vars.Add('CC',
    help='Select the C compiler to use')

env_vars.Add('CCFLAGS',
    help='Sets flags for the C and C++ compiler',
    converter=variable_shlex_converter)

env_vars.Add('CFLAGS',
    help='Sets flags for the C compiler',
    converter=variable_shlex_converter)

env_vars.Add('CPPDEFINES',
    help='Sets pre-processor definitions for C and C++',
    converter=variable_shlex_converter,
    default=[])

env_vars.Add('CPPPATH',
    help='Adds paths to the preprocessor search path',
    converter=variable_shlex_converter)

env_vars.Add('CXX',
    help='Select the C++ compiler to use')

env_vars.Add('CXXFLAGS',
    help='Sets flags for the C++ compiler',
    converter=variable_shlex_converter)

# Note: This probably is only really meaningful when configured via a variables file. It will
# also override whatever the SCons platform defaults would be.
env_vars.Add('ENV',
    help='Sets the environment for subprocesses')

env_vars.Add('HOST_ARCH',
    help='Sets the native architecture of the compiler',
    converter=variable_arch_converter,
    default=None)

env_vars.Add('ICECC',
    help='Tell SCons where icecream icecc tool is')

env_vars.Add('ICERUN',
    help='Tell SCons where icecream icerun tool is')

env_vars.Add('ICECC_CREATE_ENV',
    help='Tell SCons where icecc-create-env tool is',
    default='buildscripts/icecc_create_env')

env_vars.Add('ICECC_SCHEDULER',
    help='Tell ICECC where the sceduler daemon is running')

env_vars.Add('LIBPATH',
    help='Adds paths to the linker search path',
    converter=variable_shlex_converter)

env_vars.Add('LIBS',
    help='Adds extra libraries to link against',
    converter=variable_shlex_converter)

env_vars.Add('LINKFLAGS',
    help='Sets flags for the linker',
    converter=variable_shlex_converter)

env_vars.Add('MAXLINELENGTH',
    help='Maximum line length before using temp files',
    # This is very small, but appears to be the least upper bound
    # across our platforms.
    #
    # See https://support.microsoft.com/en-us/help/830473/command-prompt-cmd.-exe-command-line-string-limitation
    default=4095)

# Note: This is only really meaningful when configured via a variables file. See the
# default_buildinfo_environment_data() function for examples of how to use this.
env_vars.Add('MONGO_BUILDINFO_ENVIRONMENT_DATA',
    help='Sets the info returned from the buildInfo command and --version command-line flag',
    default=mongo_generators.default_buildinfo_environment_data())

# Exposed to be able to cross compile Android/*nix from Windows without ending up with the .exe suffix.
env_vars.Add('PROGSUFFIX',
    help='Sets the suffix for built executable files')

env_vars.Add('MONGO_DIST_SRC_PREFIX',
    help='Sets the prefix for files in the source distribution archive',
    converter=variable_distsrc_converter,
    default="mongodb-src-r${MONGO_VERSION}")

env_vars.Add('MONGO_DISTARCH',
    help='Adds a string representing the target processor architecture to the dist archive',
    default='$TARGET_ARCH')

env_vars.Add('MONGO_DISTMOD',
    help='Adds a string that will be embedded in the dist archive naming',
    default='')

env_vars.Add('MONGO_DISTNAME',
    help='Sets the version string to be used in dist archive naming',
    default='$MONGO_VERSION')

def validate_mongo_version(key, val, env):
    regex = r'^(\d+)\.(\d+)\.(\d+)-?((?:(rc)(\d+))?.*)?'
    if not re.match(regex, val):
        print("Invalid MONGO_VERSION '{}', or could not derive from version.json or git metadata. Please add a conforming MONGO_VERSION=x.y.z[-extra] as an argument to SCons".format(val))
        Exit(1)

env_vars.Add('MONGO_VERSION',
    help='Sets the version string for MongoDB',
    default=version_data['version'],
    validator=validate_mongo_version)

env_vars.Add('MONGO_GIT_HASH',
    help='Sets the githash to store in the MongoDB version information',
    default=version_data['githash'])

env_vars.Add('MSVC_USE_SCRIPT',
    help='Sets the script used to setup Visual Studio.')

env_vars.Add('MSVC_VERSION',
    help='Sets the version of Visual Studio to use (e.g.  12.0, 11.0, 10.0)')

env_vars.Add('OBJCOPY',
    help='Sets the path to objcopy',
    default=WhereIs('objcopy'))

env_vars.Add('RPATH',
    help='Set the RPATH for dynamic libraries and executables',
    converter=variable_shlex_converter)

env_vars.Add('SHCCFLAGS',
    help='Sets flags for the C and C++ compiler when building shared libraries',
    converter=variable_shlex_converter)

env_vars.Add('SHCFLAGS',
    help='Sets flags for the C compiler when building shared libraries',
    converter=variable_shlex_converter)

env_vars.Add('SHCXXFLAGS',
    help='Sets flags for the C++ compiler when building shared libraries',
    converter=variable_shlex_converter)

env_vars.Add('SHELL',
    help='Pick the shell to use when spawning commands')

env_vars.Add('SHLINKFLAGS',
    help='Sets flags for the linker when building shared libraries',
    converter=variable_shlex_converter)

env_vars.Add('TARGET_ARCH',
    help='Sets the architecture to build for',
    converter=variable_arch_converter,
    default=None)

env_vars.Add('TARGET_OS',
    help='Sets the target OS to build for',
    default=mongo_platform.get_running_os_name())

env_vars.Add('TOOLS',
    help='Sets the list of SCons tools to add to the environment',
    converter=variable_tools_converter,
    default=decide_platform_tools())

env_vars.Add('VARIANT_DIR',
    help='Sets the name (or generator function) for the variant directory',
    default=mongo_generators.default_variant_dir_generator,
)

env_vars.Add('VERBOSE',
    help='Control build verbosity (auto, on/off true/false 1/0)',
    default='auto',
)

env_vars.Add('WINDOWS_OPENSSL_BIN',
    help='Sets the path to the openssl binaries for packaging',
    default='c:/openssl/bin')

# -- Validate user provided options --

# A dummy environment that should *only* have the variables we have set. In practice it has
# some other things because SCons isn't quite perfect about keeping variable initialization
# scoped to Tools, but it should be good enough to do validation on any Variable values that
# came from the command line or from loaded files.
variables_only_env = Environment(
    # Disable platform specific variable injection
    platform=(lambda x: ()),
    # But do *not* load any tools, since those might actually set variables. Note that this
    # causes the value of our TOOLS variable to have no effect.
    tools=[],
    # Use the Variables specified above.
    variables=env_vars,
)

# don't run configure if user calls --help
if GetOption('help'):
    try:
        Help('\nThe following variables may also be set like scons VARIABLE=value\n', append=True)
        Help(env_vars.GenerateHelpText(variables_only_env), append=True)
    except TypeError:
        # The append=true kwarg is only supported in scons>=2.4. Without it, calls to Help() clobber
        # the automatically generated options help, which we don't want. Users on older scons
        # versions will need to use --variables-help to learn about which variables we support.
        pass

    Return()

if ('CC' in variables_only_env) != ('CXX' in variables_only_env):
    print('Cannot customize C compiler without customizing C++ compiler, and vice versa')
    Exit(1)

# --- environment setup ---

# If the user isn't using the # to indicate top-of-tree or $ to expand a variable, forbid
# relative paths. Relative paths don't really work as expected, because they end up relative to
# the top level SConstruct, not the invokers CWD. We could in theory fix this with
# GetLaunchDir, but that seems a step too far.
buildDir = get_option('build-dir').rstrip('/')
if buildDir[0] not in ['$', '#']:
    if not os.path.isabs(buildDir):
        print("Do not use relative paths with --build-dir")
        Exit(1)

cacheDir = get_option('cache-dir').rstrip('/')
if cacheDir[0] not in ['$', '#']:
    if not os.path.isabs(cacheDir):
        print("Do not use relative paths with --cache-dir")
        Exit(1)

installDir = get_option('prefix').rstrip('/')
if installDir[0] not in ['$', '#']:
    if not os.path.isabs(installDir):
        print("Do not use relative paths with --prefix")
        Exit(1)

sconsDataDir = Dir(buildDir).Dir('scons')
SConsignFile(str(sconsDataDir.File('sconsign')))

def printLocalInfo():
    import sys, SCons
    print( "scons version: " + SCons.__version__ )
    print( "python version: " + " ".join( [ `i` for i in sys.version_info ] ) )

printLocalInfo()

boostLibs = [ "filesystem", "program_options", "system", "iostreams" ]

onlyServer = len( COMMAND_LINE_TARGETS ) == 0 or ( len( COMMAND_LINE_TARGETS ) == 1 and str( COMMAND_LINE_TARGETS[0] ) in [ "mongod" , "mongos" , "test" ] )

releaseBuild = has_option("release")

dbg_opt_mapping = {
    # --dbg, --opt   :   dbg    opt
    ( "on",  None  ) : ( True,  False ),  # special case interaction
    ( "on",  "on"  ) : ( True,  True ),
    ( "on",  "off" ) : ( True,  False ),
    ( "off", None  ) : ( False, True ),
    ( "off", "on"  ) : ( False, True ),
    ( "off", "off" ) : ( False, False ),
}
debugBuild, optBuild = dbg_opt_mapping[(get_option('dbg'), get_option('opt'))]

if releaseBuild and (debugBuild or not optBuild):
    print("Error: A --release build may not have debugging, and must have optimization")
    Exit(1)

noshell = has_option( "noshell" )

jsEngine = get_option( "js-engine")

serverJs = get_option( "server-js" ) == "on"

usemozjs = (jsEngine.startswith('mozjs'))

if not serverJs and not usemozjs:
    print("Warning: --server-js=off is not needed with --js-engine=none")

# We defer building the env until we have determined whether we want certain values. Some values
# in the env actually have semantics for 'None' that differ from being absent, so it is better
# to build it up via a dict, and then construct the Environment in one shot with kwargs.
#
# Yes, BUILD_ROOT vs BUILD_DIR is confusing. Ideally, BUILD_DIR would actually be called
# VARIANT_DIR, and at some point we should probably do that renaming. Until we do though, we
# also need an Environment variable for the argument to --build-dir, which is the parent of all
# variant dirs. For now, we call that BUILD_ROOT. If and when we s/BUILD_DIR/VARIANT_DIR/g,
# then also s/BUILD_ROOT/BUILD_DIR/g.
envDict = dict(BUILD_ROOT=buildDir,
               BUILD_DIR=make_variant_dir_generator(),
               DIST_ARCHIVE_SUFFIX='.tgz',
               DIST_BINARIES=[],
               MODULE_BANNERS=[],
               MODULE_INJECTORS=dict(),
               ARCHIVE_ADDITION_DIR_MAP={},
               ARCHIVE_ADDITIONS=[],
               PYTHON=utils.find_python(),
               SERVER_ARCHIVE='${SERVER_DIST_BASENAME}${DIST_ARCHIVE_SUFFIX}',
               UNITTEST_ALIAS='unittests',
               # TODO: Move unittests.txt to $BUILD_DIR, but that requires
               # changes to MCI.
               UNITTEST_LIST='$BUILD_ROOT/unittests.txt',
               INTEGRATION_TEST_ALIAS='integration_tests',
               INTEGRATION_TEST_LIST='$BUILD_ROOT/integration_tests.txt',
               BENCHMARK_ALIAS='benchmarks',
               BENCHMARK_LIST='$BUILD_ROOT/benchmarks.txt',
               CONFIGUREDIR='$BUILD_ROOT/scons/$VARIANT_DIR/sconf_temp',
               CONFIGURELOG='$BUILD_ROOT/scons/config.log',
               INSTALL_DIR=installDir,
               CONFIG_HEADER_DEFINES={},
               LIBDEPS_TAG_EXPANSIONS=[],
               )

env = Environment(variables=env_vars, **envDict)
del envDict

env.AddMethod(mongo_platform.env_os_is_wrapper, 'TargetOSIs')
env.AddMethod(mongo_platform.env_get_os_name_wrapper, 'GetTargetOSName')

def fatal_error(env, msg, *args):
    print(msg.format(*args))
    Exit(1)

def conf_error(env, msg, *args):
    print(msg.format(*args))
    print("See {0} for details".format(env.File('$CONFIGURELOG').abspath))
    Exit(1)

env.AddMethod(fatal_error, 'FatalError')
env.AddMethod(conf_error, 'ConfError')

# Normalize the VERBOSE Option, and make its value available as a
# function.
if env['VERBOSE'] == "auto":
    env['VERBOSE'] = not sys.stdout.isatty()
elif env['VERBOSE'] in ('1', "ON", "on", "True", "true", True):
    env['VERBOSE'] = True
elif env['VERBOSE'] in ('0', "OFF", "off", "False", "false", False):
    env['VERBOSE'] = False
else:
    env.FatalError("Invalid value {0} for VERBOSE Variable", env['VERBOSE'])
env.AddMethod(lambda env: env['VERBOSE'], 'Verbose')

if has_option('variables-help'):
    print(env_vars.GenerateHelpText(env))
    Exit(0)

unknown_vars = env_vars.UnknownVariables()
if unknown_vars:
    env.FatalError("Unknown variables specified: {0}", ", ".join(unknown_vars.keys()))

def set_config_header_define(env, varname, varval = 1):
    env['CONFIG_HEADER_DEFINES'][varname] = varval
env.AddMethod(set_config_header_define, 'SetConfigHeaderDefine')

detectEnv = env.Clone()

# Identify the toolchain in use. We currently support the following:
# These macros came from
# http://nadeausoftware.com/articles/2012/10/c_c_tip_how_detect_compiler_name_and_version_using_compiler_predefined_macros
toolchain_macros = {
    'GCC': 'defined(__GNUC__) && !defined(__clang__)',
    'clang': 'defined(__clang__)',
    'MSVC': 'defined(_MSC_VER)'
}

def CheckForToolchain(context, toolchain, lang_name, compiler_var, source_suffix):
    test_body = textwrap.dedent("""
    #if {0}
    /* we are using toolchain {0} */
    #else
    #error
    #endif
    """.format(toolchain_macros[toolchain]))

    print_tuple = (lang_name, context.env[compiler_var], toolchain)
    context.Message('Checking if %s compiler "%s" is %s... ' % print_tuple)

    # Strip indentation from the test body to ensure that the newline at the end of the
    # endif is the last character in the file (rather than a line of spaces with no
    # newline), and that all of the preprocessor directives start at column zero. Both of
    # these issues can trip up older toolchains.
    result = context.TryCompile(test_body, source_suffix)
    context.Result(result)
    return result

endian = get_option( "endian" )

if endian == "auto":
    endian = sys.byteorder

if endian == "little":
    env.SetConfigHeaderDefine("MONGO_CONFIG_BYTE_ORDER", "1234")
elif endian == "big":
    env.SetConfigHeaderDefine("MONGO_CONFIG_BYTE_ORDER", "4321")

# These preprocessor macros came from
# http://nadeausoftware.com/articles/2012/02/c_c_tip_how_detect_processor_type_using_compiler_predefined_macros
#
# NOTE: Remember to add a trailing comma to form any required one
# element tuples, or your configure checks will fail in strange ways.
processor_macros = {
    'arm'     : { 'endian': 'little', 'defines': ('__arm__',) },
    'aarch64' : { 'endian': 'little', 'defines': ('__arm64__', '__aarch64__')},
    'i386'    : { 'endian': 'little', 'defines': ('__i386', '_M_IX86')},
    'ppc64le' : { 'endian': 'little', 'defines': ('__powerpc64__',)},
    's390x'   : { 'endian': 'big',    'defines': ('__s390x__',)},
    'sparc'   : { 'endian': 'big',    'defines': ('__sparc',)},
    'x86_64'  : { 'endian': 'little', 'defines': ('__x86_64', '_M_AMD64')},
}

def CheckForProcessor(context, which_arch):
    def run_compile_check(arch):
        full_macros = " || ".join([ "defined(%s)" % (v) for v in processor_macros[arch]['defines']])

        if not endian == processor_macros[arch]['endian']:
            return False

        test_body = """
        #if {0}
        /* Detected {1} */
        #else
        #error not {1}
        #endif
        """.format(full_macros, arch)

        return context.TryCompile(textwrap.dedent(test_body), ".c")

    if which_arch:
        ret = run_compile_check(which_arch)
        context.Message('Checking if target processor is %s ' % which_arch)
        context.Result(ret)
        return ret;

    for k in processor_macros.keys():
        ret = run_compile_check(k)
        if ret:
            context.Result('Detected a %s processor' % k)
            return k

    context.Result('Could not detect processor model/architecture')
    return False

# Taken from http://nadeausoftware.com/articles/2012/01/c_c_tip_how_use_compiler_predefined_macros_detect_operating_system
os_macros = {
    "windows": "defined(_WIN32)",
    "solaris": "defined(__sun)",
    "freebsd": "defined(__FreeBSD__)",
    "openbsd": "defined(__OpenBSD__)",
    "iOS": "defined(__APPLE__) && TARGET_OS_IOS && !TARGET_OS_SIMULATOR",
    "iOS-sim": "defined(__APPLE__) && TARGET_OS_IOS && TARGET_OS_SIMULATOR",
    "tvOS": "defined(__APPLE__) && TARGET_OS_TV && !TARGET_OS_SIMULATOR",
    "tvOS-sim": "defined(__APPLE__) && TARGET_OS_TV && TARGET_OS_SIMULATOR",
    # NOTE: Once we have XCode 8 required, we can rely on the value of TARGET_OS_OSX. In case
    # we are on an older XCode, use TARGET_OS_MAC and TARGET_OS_IPHONE. We don't need to correct
    # the above declarations since we will never target them with anything other than XCode 8.
    "macOS": "defined(__APPLE__) && (TARGET_OS_OSX || (TARGET_OS_MAC && !TARGET_OS_IPHONE))",
    "linux": "defined(__linux__)",
    "android": "defined(__ANDROID__)",
}

def CheckForOS(context, which_os):
    test_body = """
    #if defined(__APPLE__)
    #include <TargetConditionals.h>
    #endif
    #if {0}
    /* detected {1} */
    #else
    #error
    #endif
    """.format(os_macros[which_os], which_os)
    context.Message('Checking if target OS {0} is supported by the toolchain... '.format(which_os))
    ret = context.TryCompile(textwrap.dedent(test_body), ".c")
    context.Result(ret)
    return ret

def CheckForCXXLink(context):
    test_body = """
    #include <iostream>
    #include <cstdlib>

    int main() {
        std::cout << "Hello, World" << std::endl;
        return EXIT_SUCCESS;
    }
    """
    context.Message('Checking that the C++ compiler can link a C++ program... ')
    ret = context.TryLink(textwrap.dedent(test_body), ".cpp")
    context.Result(ret)
    return ret

detectConf = Configure(detectEnv, help=False, custom_tests = {
    'CheckForToolchain' : CheckForToolchain,
    'CheckForProcessor': CheckForProcessor,
    'CheckForOS': CheckForOS,
    'CheckForCXXLink': CheckForCXXLink,
})

if not detectConf.CheckCC():
    env.ConfError(
        "C compiler {0} doesn't work",
        detectEnv['CC'])

if not detectConf.CheckCXX():
    env.ConfError(
        "C++ compiler {0} doesn't work",
        detectEnv['CXX'])

if not detectConf.CheckForCXXLink():
    env.ConfError(
        "C++ compiler {0} can't link C++ programs",
        detectEnv['CXX'])

toolchain_search_sequence = [ "GCC", "clang" ]
if mongo_platform.is_running_os('windows'):
    toolchain_search_sequence = [ 'MSVC', 'clang', 'GCC' ]
for candidate_toolchain in toolchain_search_sequence:
    if detectConf.CheckForToolchain(candidate_toolchain, "C++", "CXX", ".cpp"):
        detected_toolchain = candidate_toolchain
        break

if not detected_toolchain:
    env.ConfError("Couldn't identify the C++ compiler")

if not detectConf.CheckForToolchain(detected_toolchain, "C", "CC", ".c"):
    env.ConfError("C compiler does not match identified C++ compiler")

# Now that we've detected the toolchain, we add methods to the env
# to get the canonical name of the toolchain and to test whether
# scons is using a particular toolchain.
def get_toolchain_name(self):
    return detected_toolchain.lower()
def is_toolchain(self, *args):
    actual_toolchain = self.ToolchainName()
    for v in args:
        if v.lower() == actual_toolchain:
            return True
    return False

env.AddMethod(get_toolchain_name, 'ToolchainName')
env.AddMethod(is_toolchain, 'ToolchainIs')

if env['TARGET_ARCH']:
    if not detectConf.CheckForProcessor(env['TARGET_ARCH']):
        env.ConfError("Could not detect processor specified in TARGET_ARCH variable")
else:
    detected_processor = detectConf.CheckForProcessor(None)
    if not detected_processor:
        env.ConfError("Failed to detect a supported target architecture")
    env['TARGET_ARCH'] = detected_processor

if env['TARGET_OS'] not in os_macros:
    print("No special config for [{0}] which probably means it won't work".format(env['TARGET_OS']))
elif not detectConf.CheckForOS(env['TARGET_OS']):
    env.ConfError("TARGET_OS ({0}) is not supported by compiler", env['TARGET_OS'])

detectConf.Finish()

env['CC_VERSION'] = mongo_toolchain.get_toolchain_ver(env, 'CC')
env['CXX_VERSION'] = mongo_toolchain.get_toolchain_ver(env, 'CXX')

if not env['HOST_ARCH']:
    env['HOST_ARCH'] = env['TARGET_ARCH']

# In some places we have POSIX vs Windows cpp files, and so there's an additional
# env variable to interpolate their names in child sconscripts

env['TARGET_OS_FAMILY'] = 'posix' if env.TargetOSIs('posix') else env.GetTargetOSName()

# Currently we only use tcmalloc on windows and linux x86_64. Other
# linux targets (power, s390x, arm) do not currently support tcmalloc.
#
# Normalize the allocator option and store it in the Environment. It
# would be nicer to use SetOption here, but you can't reset user
# options for some strange reason in SCons. Instead, we store this
# option as a new variable in the environment.
if get_option('allocator') == "auto":
    # using an allocator besides system on android would require either fixing or disabling
    # gperftools on android
    if env.TargetOSIs('windows') or \
       env.TargetOSIs('linux') and not env.TargetOSIs('android'):
        env['MONGO_ALLOCATOR'] = "tcmalloc"
    else:
        env['MONGO_ALLOCATOR'] = "system"
else:
    env['MONGO_ALLOCATOR'] = get_option('allocator')

if has_option("cache"):
    if has_option("gcov"):
        env.FatalError("Mixing --cache and --gcov doesn't work correctly yet. See SERVER-11084")
    env.CacheDir(str(env.Dir(cacheDir)))

    if get_option("cache") == "nolinked":
        def noCacheEmitter(target, source, env):
            for t in target:
                env.NoCache(t)
            return target, source

        def addNoCacheEmitter(builder):
            origEmitter = builder.emitter
            if SCons.Util.is_Dict(origEmitter):
                for k,v in origEmitter:
                    origEmitter[k] = SCons.Builder.ListEmitter([v, noCacheEmitter])
            elif SCons.Util.is_List(origEmitter):
                emitter.append(noCacheEmitter)
            else:
                builder.emitter = SCons.Builder.ListEmitter([origEmitter, noCacheEmitter])

        addNoCacheEmitter(env['BUILDERS']['Program'])
        addNoCacheEmitter(env['BUILDERS']['StaticLibrary'])
        addNoCacheEmitter(env['BUILDERS']['SharedLibrary'])
        addNoCacheEmitter(env['BUILDERS']['LoadableModule'])

# Normalize the link model. If it is auto, then for now both developer and release builds
# use the "static" mode. Somday later, we probably want to make the developer build default
# dynamic, but that will require the hygienic builds project.
link_model = get_option('link-model')
if link_model == "auto":
    link_model = "static"

# Windows can't currently support anything other than 'object' or 'static', until
# we have both hygienic builds and have annotated functions for export.
if env.TargetOSIs('windows') and link_model not in ['object', 'static']:
    env.FatalError("Windows builds must use the 'object' or 'static' link models");

# The 'object' mode for libdeps is enabled by setting _LIBDEPS to $_LIBDEPS_OBJS. The other two
# modes operate in library mode, enabled by setting _LIBDEPS to $_LIBDEPS_LIBS.
env['_LIBDEPS'] = '$_LIBDEPS_OBJS' if link_model == "object" else '$_LIBDEPS_LIBS'

env['BUILDERS']['ProgramObject'] = env['BUILDERS']['StaticObject']
env['BUILDERS']['LibraryObject'] = env['BUILDERS']['StaticObject']

if link_model.startswith("dynamic"):

    # Redirect the 'Library' target, which we always use instead of 'StaticLibrary' for things
    # that can be built in either mode, to point to SharedLibrary.
    env['BUILDERS']['Library'] = env['BUILDERS']['SharedLibrary']
    env['BUILDERS']['LibraryObject'] = env['BUILDERS']['SharedObject']

    # TODO: Ideally, the conditions below should be based on a
    # detection of what linker we are using, not the local OS, but I
    # doubt very much that we will see the mach-o linker on anything
    # other than Darwin, or a BFD/sun-esque linker elsewhere.

    # On Darwin, we need to tell the linker that undefined symbols are
    # resolved via dynamic lookup; otherwise we get build failures. On
    # other unixes, we need to suppress as-needed behavior so that
    # initializers are ensured present, even if there is no visible
    # edge to the library in the symbol graph.
    #
    # NOTE: The darwin linker flag is only needed because the library
    # graph is not a DAG. Once the graph is a DAG, we will require all
    # edges to be expressed, and we should drop the flag. When that
    # happens, we should also add -z,defs flag on ELF platforms to
    # ensure that missing symbols due to unnamed dependency edges
    # result in link errors.
    #
    # NOTE: The `illegal_cyclic_or_unresolved_dependencies_whitelisted`
    # tag can be applied to a library to indicate that it does not (or
    # cannot) completely express all of its required link dependencies.
    # This can occur for four reasons:
    #
    # - No unique provider for the symbol: Some symbols do not have a
    #   unique dependency that provides a definition, in which case it
    #   is impossible for the library to express a dependency edge to
    #   resolve the symbol
    #
    # - The library is part of a cycle: If library A depends on B,
    #   which depends on C, which depends on A, then it is impossible
    #   to express all three edges in SCons, since otherwise there is
    #   no way to sequence building the libraries. The cyclic
    #   libraries actually work at runtime, because some parent object
    #   links all of them.
    #
    # - The symbol is provided by an executable into which the library
    #   will be linked. The mongo::inShutdown symbol is a good
    #   example.
    #
    # - The symbol is provided by a third-party library, outside of our
    #   control.
    #
    # All of these are defects in the linking model. In an effort to
    # eliminate these issues, we have begun tagging those libraries
    # that are affected, and requiring that all non-tagged libraries
    # correctly express all dependencies. As we repair each defective
    # library, we can remove the tag. When all the tags are removed
    # the graph will be acyclic. Libraries which are incomplete for the
    # final reason, "libraries outside of our control", may remain for
    # reasons beyond our control. Such libraries ideally should
    # have no dependencies (and thus be leaves in our linking DAG).
    # If that condition is met, then the graph will be acyclic.

    if env.TargetOSIs('darwin'):
        if link_model == "dynamic-strict":
            # Darwin is strict by default
            pass
        else:
            def libdeps_tags_expand_incomplete(source, target, env, for_signature):
                # On darwin, since it is strict by default, we need to add a flag
                # when libraries are tagged incomplete.
                if ('illegal_cyclic_or_unresolved_dependencies_whitelisted'
                    in target[0].get_env().get("LIBDEPS_TAGS", [])):
                    return ["-Wl,-undefined,dynamic_lookup"]
                return []
            env['LIBDEPS_TAG_EXPANSIONS'].append(libdeps_tags_expand_incomplete)
    else:
        env.AppendUnique(LINKFLAGS=["-Wl,--no-as-needed"])

        # Using zdefs doesn't work at all with the sanitizers
        if not has_option('sanitize'):

            if link_model == "dynamic-strict":
                env.AppendUnique(SHLINKFLAGS=["-Wl,-z,defs"])
            else:
                # On BFD/gold linker environments, which are not strict by
                # default, we need to add a flag when libraries are not
                # tagged incomplete.
                def libdeps_tags_expand_incomplete(source, target, env, for_signature):
                    if ('illegal_cyclic_or_unresolved_dependencies_whitelisted'
                        not in target[0].get_env().get("LIBDEPS_TAGS", [])):
                        return ["-Wl,-z,defs"]
                    return []
                env['LIBDEPS_TAG_EXPANSIONS'].append(libdeps_tags_expand_incomplete)

if optBuild:
    env.SetConfigHeaderDefine("MONGO_CONFIG_OPTIMIZED_BUILD")

# Enable the fast decider if exlicltly requested or if in 'auto' mode and not in conflict with other
# options.
if get_option('build-fast-and-loose') == 'on' or \
   (get_option('build-fast-and-loose') == 'auto' and \
    not has_option('release') and \
    not has_option('cache')):
    # See http://www.scons.org/wiki/GoFastButton for details
    env.Decider('MD5-timestamp')
    env.SetOption('max_drift', 1)

# If the user has requested the git decider, enable it if it is available. We want to do this after
# we set the basic decider above, so that we 'chain' to that one.
if get_option('git-decider') == 'on':
    git_decider = Tool('git_decider')
    if git_decider.exists(env):
        git_decider(env)

# On non-windows platforms, we may need to differentiate between flags being used to target an
# executable (like -fPIE), vs those being used to target a (shared) library (like -fPIC). To do so,
# we inject a new family of SCons variables PROG*FLAGS, by reaching into the various COMs.
if not env.TargetOSIs('windows'):
    env["CCCOM"] = env["CCCOM"].replace("$CFLAGS", "$CFLAGS $PROGCFLAGS")
    env["CXXCOM"] = env["CXXCOM"].replace("$CXXFLAGS", "$CXXFLAGS $PROGCXXFLAGS")
    env["CCCOM"] = env["CCCOM"].replace("$CCFLAGS", "$CCFLAGS $PROGCCFLAGS")
    env["CXXCOM"] = env["CXXCOM"].replace("$CCFLAGS", "$CCFLAGS $PROGCCFLAGS")
    env["LINKCOM"] = env["LINKCOM"].replace("$LINKFLAGS", "$LINKFLAGS $PROGLINKFLAGS")

if not env.Verbose():
    env.Append( CCCOMSTR = "Compiling $TARGET" )
    env.Append( CXXCOMSTR = env["CCCOMSTR"] )
    env.Append( SHCCCOMSTR = "Compiling $TARGET" )
    env.Append( SHCXXCOMSTR = env["SHCCCOMSTR"] )
    env.Append( LINKCOMSTR = "Linking $TARGET" )
    env.Append( SHLINKCOMSTR = env["LINKCOMSTR"] )
    env.Append( ARCOMSTR = "Generating library $TARGET" )

# Link tools other than mslink don't setup TEMPFILE in LINKCOM,
# disabling SCons automatically falling back to a temp file when
# running link commands that are over MAXLINELENGTH. With our object
# file linking mode, we frequently hit even the large linux command
# line length, so we want it everywhere. If we aren't using mslink,
# add TEMPFILE in. For verbose builds when using a tempfile, we need
# some trickery so that we print the command we are running, and not
# just the invocation of the compiler being fed the command file.
if not 'mslink' in env['TOOLS']:
    if env.Verbose():
        env["LINKCOM"] = "${{TEMPFILE('{0}', '')}}".format(env['LINKCOM'])
        env["SHLINKCOM"] = "${{TEMPFILE('{0}', '')}}".format(env['SHLINKCOM'])
        if not 'libtool' in env['TOOLS']:
            env["ARCOM"] = "${{TEMPFILE('{0}', '')}}".format(env['ARCOM'])
    else:
        env["LINKCOM"] = "${{TEMPFILE('{0}', 'LINKCOMSTR')}}".format(env['LINKCOM'])
        env["SHLINKCOM"] = "${{TEMPFILE('{0}', 'SHLINKCOMSTR')}}".format(env['SHLINKCOM'])
        if not 'libtool' in env['TOOLS']:
            env["ARCOM"] = "${{TEMPFILE('{0}', 'ARCOMSTR')}}".format(env['ARCOM'])

if env['_LIBDEPS'] == '$_LIBDEPS_OBJS':
    # The libraries we build in LIBDEPS_OBJS mode are just placeholders for tracking dependencies.
    # This avoids wasting time and disk IO on them.
    def write_uuid_to_file(env, target, source):
        with open(env.File(target[0]).abspath, 'w') as fake_lib:
            fake_lib.write(str(uuid.uuid4()))
            fake_lib.write('\n')

    def noop_action(env, target, source):
        pass

    env['ARCOM'] = write_uuid_to_file
    env['ARCOMSTR'] = 'Generating placeholder library $TARGET'
    env['RANLIBCOM'] = noop_action
    env['RANLIBCOMSTR'] = 'Skipping ranlib for $TARGET'

libdeps.setup_environment(env, emitting_shared=(link_model.startswith("dynamic")))

# Both the abidw tool and the thin archive tool must be loaded after
# libdeps, so that the scanners they inject can see the library
# dependencies added by libdeps.
if link_model.startswith("dynamic"):
    # Add in the abi linking tool if the user requested and it is
    # supported on this platform.
    if env.get('ABIDW'):
        abilink = Tool('abilink')
        if abilink.exists(env):
            abilink(env)

if env['_LIBDEPS'] == '$_LIBDEPS_LIBS':
    # The following platforms probably aren't using the binutils
    # toolchain, or may be using it for the archiver but not the
    # linker, and binutils currently is the olny thing that supports
    # thin archives. Don't even try on those platforms.
    if not env.TargetOSIs('solaris', 'darwin', 'windows', 'openbsd'):
        env.Tool('thin_archive')

if env.TargetOSIs('linux', 'freebsd', 'openbsd'):
    env['LINK_LIBGROUP_START'] = '-Wl,--start-group'
    env['LINK_LIBGROUP_END'] = '-Wl,--end-group'
    # NOTE: The leading and trailing spaces here are important. Do not remove them.
    env['LINK_WHOLE_ARCHIVE_LIB_START'] = '-Wl,--whole-archive '
    env['LINK_WHOLE_ARCHIVE_LIB_END'] = ' -Wl,--no-whole-archive'
elif env.TargetOSIs('darwin'):
    env['LINK_LIBGROUP_START'] = ''
    env['LINK_LIBGROUP_END'] = ''
    # NOTE: The trailing space here is important. Do not remove it.
    env['LINK_WHOLE_ARCHIVE_LIB_START'] = '-Wl,-force_load '
    env['LINK_WHOLE_ARCHIVE_LIB_END'] = ''
elif env.TargetOSIs('solaris'):
    env['LINK_LIBGROUP_START'] = '-Wl,-z,rescan-start'
    env['LINK_LIBGROUP_END'] = '-Wl,-z,rescan-end'
    # NOTE: The leading and trailing spaces here are important. Do not remove them.
    env['LINK_WHOLE_ARCHIVE_LIB_START'] = '-Wl,-z,allextract '
    env['LINK_WHOLE_ARCHIVE_LIB_END'] = ' -Wl,-z,defaultextract'
elif env.TargetOSIs('windows'):
    env['LINK_WHOLE_ARCHIVE_LIB_START'] = '/WHOLEARCHIVE:'
    env['LINK_WHOLE_ARCHIVE_LIB_END'] = ''

if has_option('audit'):
    env.Append( CPPDEFINES=[ 'PERCONA_AUDIT_ENABLED' ] )

# ---- other build setup -----
if debugBuild:
    env.SetConfigHeaderDefine("MONGO_CONFIG_DEBUG_BUILD")
else:
    env.AppendUnique( CPPDEFINES=[ 'NDEBUG' ] )

if env.TargetOSIs('linux'):
    env.Append( LIBS=["m"] )
    if not env.TargetOSIs('android'):
        env.Append( LIBS=["resolv"] )

elif env.TargetOSIs('solaris'):
     env.Append( LIBS=["socket","resolv","lgrp"] )

elif env.TargetOSIs('freebsd'):
    env.Append( LIBS=[ "kvm" ] )
    env.Append( CCFLAGS=[ "-fno-omit-frame-pointer" ] )

elif env.TargetOSIs('darwin'):
     env.Append( LIBS=["resolv"] )

elif env.TargetOSIs('openbsd'):
    env.Append( LIBS=[ "kvm" ] )

elif env.TargetOSIs('windows'):
    dynamicCRT = has_option("dynamic-windows")

    env['DIST_ARCHIVE_SUFFIX'] = '.zip'

    # If tools configuration fails to set up 'cl' in the path, fall back to importing the whole
    # shell environment and hope for the best. This will work, for instance, if you have loaded
    # an SDK shell.
    for pathdir in env['ENV']['PATH'].split(os.pathsep):
        if os.path.exists(os.path.join(pathdir, 'cl.exe')):
            break
    else:
        print("NOTE: Tool configuration did not find 'cl' compiler, falling back to os environment")
        env['ENV'] = dict(os.environ)

    env.Append(CPPDEFINES=[
    # This tells the Windows compiler not to link against the .lib files
    # and to use boost as a bunch of header-only libraries
        "BOOST_ALL_NO_LIB",
    ])

    env.Append( CPPDEFINES=[ "_UNICODE" ] )
    env.Append( CPPDEFINES=[ "UNICODE" ] )

    # /EHsc exception handling style for visual studio
    # /W3 warning level
    env.Append(CCFLAGS=["/EHsc","/W3"])

    # some warnings we don't like:
    # c4355
    # 'this' : used in base member initializer list
    #    The this pointer is valid only within nonstatic member functions. It cannot be used in the initializer list for a base class.
    # c4800
    # 'type' : forcing value to bool 'true' or 'false' (performance warning)
    #    This warning is generated when a value that is not bool is assigned or coerced into type bool.
    # c4267
    # 'var' : conversion from 'size_t' to 'type', possible loss of data
    # When compiling with /Wp64, or when compiling on a 64-bit operating system, type is 32 bits but size_t is 64 bits when compiling for 64-bit targets. To fix this warning, use size_t instead of a type.
    # c4244
    # 'conversion' conversion from 'type1' to 'type2', possible loss of data
    #  An integer type is converted to a smaller integer type.
    # c4290
    #  C++ exception specification ignored except to indicate a function is not __declspec(nothrow
    #  A function is declared using exception specification, which Visual C++ accepts but does not
    #  implement
    # c4068
    #  unknown pragma -- added so that we can specify unknown pragmas for other compilers
    # c4351
    #  on extremely old versions of MSVC (pre 2k5), default constructing an array member in a
    #  constructor's initialization list would not zero the array members "in some cases".
    #  since we don't target MSVC versions that old, this warning is safe to ignore.
    # c4373
    #  Older versions of MSVC would fail to make a function in a derived class override a virtual
    #  function in the parent, when defined inline and at least one of the parameters is made const.
    #  The behavior is incorrect under the standard.  MSVC is fixed now, and the warning exists
    #  merely to alert users who may have relied upon the older, non-compliant behavior.  Our code
    #  should not have any problems with the older behavior, so we can just disable this warning.
    env.Append( CCFLAGS=["/wd4355", "/wd4800", "/wd4267", "/wd4244",
                         "/wd4290", "/wd4068", "/wd4351", "/wd4373"] )

    # some warnings we should treat as errors:
    # c4013
    #  'function' undefined; assuming extern returning int
    #    This warning occurs when files compiled for the C language use functions not defined
    #    in a header file.
    # c4099
    #  identifier' : type name first seen using 'objecttype1' now seen using 'objecttype2'
    #    This warning occurs when classes and structs are declared with a mix of struct and class
    #    which can cause linker failures
    # c4930
    #  'identifier': prototyped function not called (was a variable definition intended?)
    #     This warning indicates a most-vexing parse error, where a user declared a function that
    #     was probably intended as a variable definition.  A common example is accidentally
    #     declaring a function called lock that takes a mutex when one meant to create a guard
    #     object called lock on the stack.
    env.Append( CCFLAGS=["/we4013", "/we4099", "/we4930"] )

    # Warnings as errors
    if not has_option("disable-warnings-as-errors"):
        env.Append( CCFLAGS=["/WX"] )

    env.Append( CPPDEFINES=["_CONSOLE","_CRT_SECURE_NO_WARNINGS", "_SCL_SECURE_NO_WARNINGS"] )

    # this would be for pre-compiled headers, could play with it later
    #env.Append( CCFLAGS=['/Yu"pch.h"'] )

    # Don't send error reports in case of internal compiler error
    env.Append( CCFLAGS= ["/errorReport:none"] ) 

    # Select debugging format. /Zi gives faster links but seem to use more memory
    if get_option('msvc-debugging-format') == "codeview":
        env['CCPDBFLAGS'] = "/Z7"
    elif get_option('msvc-debugging-format') == "pdb":
        env['CCPDBFLAGS'] = '/Zi /Fd${TARGET}.pdb'

    # /DEBUG will tell the linker to create a .pdb file
    # which WinDbg and Visual Studio will use to resolve
    # symbols if you want to debug a release-mode image.
    # Note that this means we can't do parallel links in the build.
    #
    # Please also note that this has nothing to do with _DEBUG or optimization.
    env.Append( LINKFLAGS=["/DEBUG"] )

    # /MD:  use the multithreaded, DLL version of the run-time library (MSVCRT.lib/MSVCR###.DLL)
    # /MT:  use the multithreaded, static version of the run-time library (LIBCMT.lib)
    # /MDd: Defines _DEBUG, _MT, _DLL, and uses MSVCRTD.lib/MSVCRD###.DLL
    # /MTd: Defines _DEBUG, _MT, and causes your application to use the
    #       debug multithread version of the run-time library (LIBCMTD.lib)

    winRuntimeLibMap = {
          #dyn   #dbg
        ( False, False ) : "/MT",
        ( False, True  ) : "/MTd",
        ( True,  False ) : "/MD",
        ( True,  True  ) : "/MDd",
    }

    env.Append(CCFLAGS=[winRuntimeLibMap[(dynamicCRT, debugBuild)]])

    if optBuild:
        # /O2:  optimize for speed (as opposed to size)
        # /Oy-: disable frame pointer optimization (overrides /O2, only affects 32-bit)
        # /INCREMENTAL: NO - disable incremental link - avoid the level of indirection for function
        # calls
        env.Append( CCFLAGS=["/O2", "/Oy-"] )
        env.Append( LINKFLAGS=["/INCREMENTAL:NO"])
    else:
        env.Append( CCFLAGS=["/Od"] )

    if debugBuild and not optBuild:
        # /RTC1: - Enable Stack Frame Run-Time Error Checking; Reports when a variable is used
        # without having been initialized (implies /Od: no optimizations)
        env.Append( CCFLAGS=["/RTC1"] )

    # Support large object files since some unit-test sources contain a lot of code
    env.Append( CCFLAGS=["/bigobj"] )

    # Set Source and Executable character sets to UTF-8, this will produce a warning C4828 if the
    # file contains invalid UTF-8.
    env.Append( CCFLAGS=["/utf-8" ])

    # Enforce type conversion rules for rvalue reference types as a result of a cast operation.
    env.Append( CCFLAGS=["/Zc:rvalueCast"] )

    # Disable string literal type conversion, instead const_cast must be explicitly specified.
    env.Append( CCFLAGS=["/Zc:strictStrings"] )

    # Treat volatile according to the ISO standard and do not guarantee acquire/release semantics.
    env.Append( CCFLAGS=["/volatile:iso"] )

    # This gives 32-bit programs 4 GB of user address space in WOW64, ignored in 64-bit builds.
    env.Append( LINKFLAGS=["/LARGEADDRESSAWARE"] )

    env.Append(
        LIBS=[
            'DbgHelp.lib',
            'Iphlpapi.lib',
            'Psapi.lib',
            'advapi32.lib',
            'bcrypt.lib',
            'crypt32.lib',
            'dnsapi.lib',
            'kernel32.lib',
            'shell32.lib',
            'pdh.lib',
            'version.lib',
            'winmm.lib',
            'ws2_32.lib',
            'secur32.lib',
        ],
    )

# When building on visual studio, this sets the name of the debug symbols file
if env.ToolchainIs('msvc'):
    env['PDB'] = '${TARGET.base}.pdb'

if env.TargetOSIs('posix'):

    # Everything on OS X is position independent by default. Solaris doesn't support PIE.
    if not env.TargetOSIs('darwin', 'solaris'):
        if get_option('runtime-hardening') == "on":
            # If runtime hardening is requested, then build anything
            # destined for an executable with the necessary flags for PIE.
            env.AppendUnique(
                PROGCCFLAGS=['-fPIE'],
                PROGLINKFLAGS=['-pie'],
            )

    # -Winvalid-pch Warn if a precompiled header (see Precompiled Headers) is found in the search path but can't be used.
    env.Append( CCFLAGS=["-fno-omit-frame-pointer",
                         "-fno-strict-aliasing",
                         "-ggdb",
                         "-pthread",
                         "-Wall",
                         "-Wsign-compare",
                         "-Wno-unknown-pragmas",
                         "-Winvalid-pch"] )
    # env.Append( " -Wconversion" ) TODO: this doesn't really work yet
    if env.TargetOSIs('linux', 'darwin', 'solaris'):
        if not has_option("disable-warnings-as-errors"):
            env.Append( CCFLAGS=["-Werror"] )

    env.Append( CXXFLAGS=["-Woverloaded-virtual"] )
    if env.ToolchainIs('clang'):
        env.Append( CXXFLAGS=['-Werror=unused-result'] )

    # On OS X, clang doesn't want the pthread flag at link time, or it
    # issues warnings which make it impossible for us to declare link
    # warnings as errors. See http://stackoverflow.com/a/19382663.
    if not (env.TargetOSIs('darwin') and env.ToolchainIs('clang')):
        env.Append( LINKFLAGS=["-pthread"] )

    # SERVER-9761: Ensure early detection of missing symbols in dependent libraries at program
    # startup.
    if env.TargetOSIs('darwin'):
        env.Append( LINKFLAGS=["-Wl,-bind_at_load"] )
    else:
        env.Append( LINKFLAGS=["-Wl,-z,now"] )
        env.Append( LINKFLAGS=["-rdynamic"] )

    env.Append( LIBS=[] )

    #make scons colorgcc friendly
    for key in ('HOME', 'TERM'):
        try:
            env['ENV'][key] = os.environ[key]
        except KeyError:
            pass

    if env.TargetOSIs('linux') and has_option( "gcov" ):
        env.Append( CCFLAGS=["-fprofile-arcs", "-ftest-coverage"] )
        env.Append( LINKFLAGS=["-fprofile-arcs", "-ftest-coverage"] )

    if optBuild:
        env.Append( CCFLAGS=["-O2"] )
    else:
        env.Append( CCFLAGS=["-O0"] )

    # Promote linker warnings into errors. We can't yet do this on OS X because its linker considers
    # noall_load obsolete and warns about it.
    if not has_option("disable-warnings-as-errors"):
        env.Append(
            LINKFLAGS=[
                '-Wl,-fatal_warnings' if env.TargetOSIs('darwin') else "-Wl,--fatal-warnings",
            ]
        )

mmapv1 = False
if get_option('mmapv1') == 'auto':
    # The mmapv1 storage engine is only supported on x86
    # targets. Unless explicitly requested, disable it on all other
    # platforms.
    mmapv1 = (env['TARGET_ARCH'] in ['i386', 'x86_64'])
elif get_option('mmapv1') == 'on':
    mmapv1 = True

wiredtiger = False
if get_option('wiredtiger') == 'on':
    # Wiredtiger only supports 64-bit architecture, and will fail to compile on 32-bit
    # so disable WiredTiger automatically on 32-bit since wiredtiger is on by default
    if env['TARGET_ARCH'] == 'i386':
        env.FatalError("WiredTiger is not supported on 32-bit platforms\n"
            "Re-run scons with --wiredtiger=off to build on 32-bit platforms")
    else:
        wiredtiger = True
        env.SetConfigHeaderDefine("MONGO_CONFIG_WIREDTIGER_ENABLED")

<<<<<<< HEAD
inmemory = False
if get_option('inmemory') == 'on':
    inmemory = True
    if not wiredtiger:
        env.FatalError("InMemory engine requires WiredTiger to build")
=======
mobile_se = False
if get_option('mobile-se') == 'on':
    mobile_se = True
>>>>>>> 0c1402ee

if env['TARGET_ARCH'] == 'i386':
    # If we are using GCC or clang to target 32 bit, set the ISA minimum to 'nocona',
    # and the tuning to 'generic'. The choice of 'nocona' is selected because it
    #  -- includes MMX extenions which we need for tcmalloc on 32-bit
    #  -- can target 32 bit
    #  -- is at the time of this writing a widely-deployed 10 year old microarchitecture
    #  -- is available as a target architecture from GCC 4.0+
    # However, we only want to select an ISA, not the nocona specific scheduling, so we
    # select the generic tuning. For installations where hardware and system compiler rev are
    # contemporaries, the generic scheduling should be appropriate for a wide range of
    # deployed hardware.

    if env.ToolchainIs('GCC', 'clang'):
        env.Append( CCFLAGS=['-march=nocona', '-mtune=generic'] )

# Needed for auth tests since key files are stored in git with mode 644.
if not env.TargetOSIs('windows'):
    for keysuffix in [ "1" , "2" ]:
        keyfile = "jstests/libs/key%s" % keysuffix
        os.chmod( keyfile , stat.S_IWUSR|stat.S_IRUSR )

# boostSuffixList is used when using system boost to select a search sequence
# for boost libraries.
boostSuffixList = ["-mt", ""]
if get_option("system-boost-lib-search-suffixes") is not None:
    if not use_system_version_of_library("boost"):
        env.FatalError("The --system-boost-lib-search-suffixes option is only valid "
            "with --use-system-boost")
    boostSuffixList = get_option("system-boost-lib-search-suffixes")
    if boostSuffixList == "":
        boostSuffixList = []
    else:
        boostSuffixList = boostSuffixList.split(',')

# discover modules, and load the (python) module for each module's build.py
mongo_modules = moduleconfig.discover_modules('src/mongo/db/modules', get_option('modules'))
env['MONGO_MODULES'] = [m.name for m in mongo_modules]

# --- check system ---
ssl_provider = None
 
def doConfigure(myenv):
    global wiredtiger
    global ssl_provider

    # Check that the compilers work.
    #
    # TODO: Currently, we have some flags already injected. Eventually, this should test the
    # bare compilers, and we should re-check at the very end that TryCompile and TryLink still
    # work with the flags we have selected.
    if myenv.ToolchainIs('msvc'):
        compiler_minimum_string = "Microsoft Visual Studio 2015 Update 3"
        compiler_test_body = textwrap.dedent(
        """
        #if !defined(_MSC_VER)
        #error
        #endif

        #if _MSC_VER < 1900 || (_MSC_VER == 1900 && _MSC_FULL_VER < 190024218)
        #error %s or newer is required to build MongoDB
        #endif

        int main(int argc, char* argv[]) {
            return 0;
        }
        """ % compiler_minimum_string)
    elif myenv.ToolchainIs('gcc'):
        compiler_minimum_string = "GCC 5.3.0"
        compiler_test_body = textwrap.dedent(
        """
        #if !defined(__GNUC__) || defined(__clang__)
        #error
        #endif

        #if (__GNUC__ < 5) || (__GNUC__ == 5 && __GNUC_MINOR__ < 3) || (__GNUC__ == 5 && __GNUC_MINOR__ == 3 && __GNUC_PATCHLEVEL__ < 0)
        #error %s or newer is required to build MongoDB
        #endif

        int main(int argc, char* argv[]) {
            return 0;
        }
        """ % compiler_minimum_string)
    elif myenv.ToolchainIs('clang'):
        compiler_minimum_string = "clang 3.8 (or Apple XCode 8.3.2)"
        compiler_test_body = textwrap.dedent(
        """
        #if !defined(__clang__)
        #error
        #endif

        #if defined(__apple_build_version__)
        #if __apple_build_version__ < 8020042
        #error %s or newer is required to build MongoDB
        #endif
        #elif (__clang_major__ < 3) || (__clang_major__ == 3 && __clang_minor__ < 8)
        #error %s or newer is required to build MongoDB
        #endif

        int main(int argc, char* argv[]) {
            return 0;
        }
        """ % (compiler_minimum_string, compiler_minimum_string))
    else:
        myenv.ConfError("Error: can't check compiler minimum; don't know this compiler...")

    def CheckForMinimumCompiler(context, language):
        extension_for = {
            "C" : ".c",
            "C++" : ".cpp",
        }
        context.Message("Checking if %s compiler is %s or newer..." %
                        (language, compiler_minimum_string))
        result = context.TryCompile(compiler_test_body, extension_for[language])
        context.Result(result)
        return result;

    conf = Configure(myenv, help=False, custom_tests = {
        'CheckForMinimumCompiler' : CheckForMinimumCompiler,
    })

    c_compiler_validated = conf.CheckForMinimumCompiler('C')
    cxx_compiler_validated = conf.CheckForMinimumCompiler('C++')

    suppress_invalid = has_option("disable-minimum-compiler-version-enforcement")
    if releaseBuild and suppress_invalid:
        env.FatalError("--disable-minimum-compiler-version-enforcement is forbidden with --release")

    if not (c_compiler_validated and cxx_compiler_validated):
        if not suppress_invalid:
            env.ConfError("ERROR: Refusing to build with compiler that does not meet requirements")
        print("WARNING: Ignoring failed compiler version check per explicit user request.")
        print("WARNING: The build may fail, binaries may crash, or may run but corrupt data...")

    # Figure out what our minimum windows version is. If the user has specified, then use
    # that.
    if env.TargetOSIs('windows'):
        if has_option('win-version-min'):
            win_version_min = get_option('win-version-min')
        else:
            # If no minimum version has beeen specified, use our default
            win_version_min = 'ws08r2'

        env['WIN_VERSION_MIN'] = win_version_min
        win_version_min = win_version_min_choices[win_version_min]
        env.Append( CPPDEFINES=[("_WIN32_WINNT", "0x" + win_version_min[0])] )
        env.Append( CPPDEFINES=[("NTDDI_VERSION", "0x" + win_version_min[0] + win_version_min[1])] )

    conf.Finish()

    # We require macOS 10.10, iOS 10.2, or tvOS 10.2
    if env.TargetOSIs('darwin'):

        # TODO: Better error messages, mention the various -mX-version-min-flags in the error, and
        # single source of truth for versions, plumbed through #ifdef ladder and error messages.
        def CheckDarwinMinima(context):
            test_body = """
            #include <Availability.h>
            #include <AvailabilityMacros.h>
            #include <TargetConditionals.h>

            #if TARGET_OS_OSX && (MAC_OS_X_VERSION_MIN_REQUIRED < MAC_OS_X_VERSION_10_10)
            #error 1
            #elif TARGET_OS_IOS && (__IPHONE_OS_VERSION_MIN_REQUIRED < __IPHONE_10_2)
            #error 2
            #elif TARGET_OS_TV && (__TV_OS_VERSION_MIN_REQUIRED < __TVOS_10_1)
            #error 3
            #endif
            """

            context.Message("Checking for sufficient {0} target version minimum... ".format(context.env['TARGET_OS']))
            ret = context.TryCompile(textwrap.dedent(test_body), ".c")
            context.Result(ret)
            return ret

        conf = Configure(myenv, help=False, custom_tests={
            "CheckDarwinMinima" : CheckDarwinMinima,
        })

        if not conf.CheckDarwinMinima():
            conf.env.ConfError("Required target minimum of macOS 10.10, iOS 10.2, or tvOS 10.1 not found")

        conf.Finish()

    def AddFlagIfSupported(env, tool, extension, flag, link, **mutation):
        def CheckFlagTest(context, tool, extension, flag):
            if link:
                if tool == 'C':
                    test_body = """
                    #include <stdlib.h>
                    #include <stdio.h>
                    int main() {
                        printf("Hello, World!");
                        return EXIT_SUCCESS;
                    }"""
                elif tool == 'C++':
                    test_body = """
                    #include <iostream>
                    #include <cstdlib>
                    int main() {
                        std::cout << "Hello, World!" << std::endl;
                        return EXIT_SUCCESS;
                    }"""
                context.Message('Checking if linker supports %s... ' % (flag))
                ret = context.TryLink(textwrap.dedent(test_body), extension)
            else:
                test_body = ""
                context.Message('Checking if %s compiler supports %s... ' % (tool, flag))
                ret = context.TryCompile(textwrap.dedent(test_body), extension)
            context.Result(ret)
            return ret

        if env.ToolchainIs('msvc'):
            env.FatalError("AddFlagIfSupported is not currently supported with MSVC")

        test_mutation = mutation
        if env.ToolchainIs('gcc'):
            test_mutation = copy.deepcopy(mutation)
            # GCC helpfully doesn't issue a diagnostic on unknown flags of the form -Wno-xxx
            # unless other diagnostics are triggered. That makes it tough to check for support
            # for -Wno-xxx. To work around, if we see that we are testing for a flag of the
            # form -Wno-xxx (but not -Wno-error=xxx), we also add -Wxxx to the flags. GCC does
            # warn on unknown -Wxxx style flags, so this lets us probe for availablity of
            # -Wno-xxx.
            for kw in test_mutation.keys():
                test_flags = test_mutation[kw]
                for test_flag in test_flags:
                    if test_flag.startswith("-Wno-") and not test_flag.startswith("-Wno-error="):
                        test_flags.append(re.sub("^-Wno-", "-W", test_flag))

        cloned = env.Clone()
        cloned.Append(**test_mutation)

        # For GCC, we don't need anything since bad flags are already errors, but
        # adding -Werror won't hurt. For clang, bad flags are only warnings, so we need -Werror
        # to make them real errors.
        cloned.Append(CCFLAGS=['-Werror'])
        conf = Configure(cloned, help=False, custom_tests = {
                'CheckFlag' : lambda(ctx) : CheckFlagTest(ctx, tool, extension, flag)
        })
        available = conf.CheckFlag()
        conf.Finish()
        if available:
            env.Append(**mutation)
        return available

    def AddToCFLAGSIfSupported(env, flag):
        return AddFlagIfSupported(env, 'C', '.c', flag, False, CFLAGS=[flag])

    def AddToCCFLAGSIfSupported(env, flag):
        return AddFlagIfSupported(env, 'C', '.c', flag, False, CCFLAGS=[flag])

    def AddToCXXFLAGSIfSupported(env, flag):
        return AddFlagIfSupported(env, 'C++', '.cpp', flag, False, CXXFLAGS=[flag])

    def AddToLINKFLAGSIfSupported(env, flag):
        return AddFlagIfSupported(env, 'C', '.c', flag, True, LINKFLAGS=[flag])

    def AddToSHLINKFLAGSIfSupported(env, flag):
        return AddFlagIfSupported(env, 'C', '.c', flag, True, SHLINKFLAGS=[flag])


    if myenv.ToolchainIs('clang', 'gcc'):
        # This warning was added in g++-4.8.
        AddToCCFLAGSIfSupported(myenv, '-Wno-unused-local-typedefs')

        # Clang likes to warn about unused functions, which seems a tad aggressive and breaks
        # -Werror, which we want to be able to use.
        AddToCCFLAGSIfSupported(myenv, '-Wno-unused-function')

        # TODO: Note that the following two flags are added to CCFLAGS even though they are
        # really C++ specific. We need to do this because SCons passes CXXFLAGS *before*
        # CCFLAGS, but CCFLAGS contains -Wall, which re-enables the warnings we are trying to
        # suppress. In the future, we should move all warning flags to CCWARNFLAGS and
        # CXXWARNFLAGS and add these to CCOM and CXXCOM as appropriate.
        #
        # Clang likes to warn about unused private fields, but some of our third_party
        # libraries have such things.
        AddToCCFLAGSIfSupported(myenv, '-Wno-unused-private-field')

        # Prevents warning about using deprecated features (such as auto_ptr in c++11)
        # Using -Wno-error=deprecated-declarations does not seem to work on some compilers,
        # including at least g++-4.6.
        AddToCCFLAGSIfSupported(myenv, "-Wno-deprecated-declarations")

        # As of clang-3.4, this warning appears in v8, and gets escalated to an error.
        AddToCCFLAGSIfSupported(myenv, "-Wno-tautological-constant-out-of-range-compare")

        # New in clang-3.4, trips up things mostly in third_party, but in a few places in the
        # primary mongo sources as well.
        AddToCCFLAGSIfSupported(myenv, "-Wno-unused-const-variable")

        # Prevents warning about unused but set variables found in boost version 1.49
        # in boost/date_time/format_date_parser.hpp which does not work for compilers
        # GCC >= 4.6. Error explained in https://svn.boost.org/trac/boost/ticket/6136 .
        AddToCCFLAGSIfSupported(myenv, "-Wno-unused-but-set-variable")

        # This has been suppressed in gcc 4.8, due to false positives, but not in clang.  So
        # we explicitly disable it here.
        AddToCCFLAGSIfSupported(myenv, "-Wno-missing-braces")

        # Suppress warnings about not consistently using override everywhere in a class. It seems
        # very pedantic, and we have a fair number of instances.
        AddToCCFLAGSIfSupported(myenv, "-Wno-inconsistent-missing-override")

        # Don't issue warnings about potentially evaluated expressions
        AddToCCFLAGSIfSupported(myenv, "-Wno-potentially-evaluated-expression")

        # Warn about moves of prvalues, which can inhibit copy elision.
        AddToCXXFLAGSIfSupported(myenv, "-Wpessimizing-move")

        # Warn about redundant moves, such as moving a local variable in a return that is different
        # than the return type.
        AddToCXXFLAGSIfSupported(myenv, "-Wredundant-move")

        # Disable warning about variables that may not be initialized
        # Failures are triggered in the case of boost::optional in GCC 4.8.x
        # TODO: re-evaluate when we move to GCC 5.3
        # see: http://stackoverflow.com/questions/21755206/how-to-get-around-gcc-void-b-4-may-be-used-uninitialized-in-this-funct
        AddToCXXFLAGSIfSupported(myenv, "-Wno-maybe-uninitialized")

        # Disable warning about templates that can't be implicitly instantiated. It is an attempt to
        # make a link error into an easier-to-debug compiler failure, but it triggers false
        # positives if explicit instantiation is used in a TU that can see the full definition. This
        # is a problem at least for the S2 headers.
        AddToCXXFLAGSIfSupported(myenv, "-Wno-undefined-var-template")

        # This warning was added in clang-4.0, but it warns about code that is required on some
        # platforms. Since the warning just states that 'explicit instantiation of [a template] that
        # occurs after an explicit specialization has no effect', it is harmless on platforms where
        # it isn't required
        AddToCXXFLAGSIfSupported(myenv, "-Wno-instantiation-after-specialization")

        # This warning was added in clang-5 and flags many of our lambdas. Since it isn't actively
        # harmful to capture unused variables we are suppressing for now with a plan to fix later.
        AddToCCFLAGSIfSupported(myenv, "-Wno-unused-lambda-capture")

        # This warning was added in clang-5 and incorrectly flags our implementation of
        # exceptionToStatus(). See https://bugs.llvm.org/show_bug.cgi?id=34804
        AddToCCFLAGSIfSupported(myenv, "-Wno-exceptions")


        # Check if we can set "-Wnon-virtual-dtor" when "-Werror" is set. The only time we can't set it is on
        # clang 3.4, where a class with virtual function(s) and a non-virtual destructor throws a warning when
        # it shouldn't.
        def CheckNonVirtualDtor(context):

            test_body = """
            class Base {
            public:
                virtual void foo() const = 0;
            protected:
                ~Base() {};
            };

            class Derived : public Base {
            public:
                virtual void foo() const {}
            };
            """

            context.Message('Checking -Wnon-virtual-dtor for false positives... ')
            ret = context.TryCompile(textwrap.dedent(test_body), ".cpp")
            context.Result(ret)
            return ret

        myenvClone = myenv.Clone()
        myenvClone.Append( CCFLAGS=['-Werror'] )
        myenvClone.Append( CXXFLAGS=["-Wnon-virtual-dtor"] )
        conf = Configure(myenvClone, help=False, custom_tests = {
            'CheckNonVirtualDtor' : CheckNonVirtualDtor,
        })
        if conf.CheckNonVirtualDtor():
            myenv.Append( CXXFLAGS=["-Wnon-virtual-dtor"] )
        conf.Finish()

    if get_option('runtime-hardening') == "on":
        # Enable 'strong' stack protection preferentially, but fall back to 'all' if it is not
        # available. Note that we need to add these to the LINKFLAGS as well, since otherwise we
        # might not link libssp when we need to (see SERVER-12456).
        if myenv.ToolchainIs('gcc', 'clang'):
            if AddToCCFLAGSIfSupported(myenv, '-fstack-protector-strong'):
                myenv.Append(
                    LINKFLAGS=[
                        '-fstack-protector-strong',
                    ]
                )
            elif AddToCCFLAGSIfSupported(myenv, '-fstack-protector-all'):
                myenv.Append(
                    LINKFLAGS=[
                        '-fstack-protector-all',
                    ]
                )

        if myenv.ToolchainIs('clang'):
            # TODO: There are several interesting things to try here, but they each have
            # consequences we need to investigate.
            #
            # - fsanitize=bounds: This does static bounds checking. We can
            #   probably turn this on along with fsanitize-trap so that we
            #   don't depend on the ASAN runtime.
            #
            # - fsanitize=safestack: This looks very interesting, and is
            #   probably what we want. However there are a few problems:
            #
            #   - It relies on having the RT library available, and it is
            #     unclear whether we can ship binaries that depend on
            #     that.
            #
            #   - It is incompatible with a shared object build.
            #
            #   - It may not work with SpiderMonkey due to needing to
            #     inform the GC about the stacks so that mark-sweep
            #
            # - fsanitize=cfi: Again, very interesting, however it
            #   requires LTO builds.
            pass

    if has_option('osx-version-min'):
        message="""
        The --osx-version-min option is no longer supported.

        To specify a target minimum for Darwin platforms, please explicitly add the appropriate options
        to CCFLAGS and LINKFLAGS on the command line:

        macOS: scons CCFLAGS="-mmacosx-version-min=10.11" LINKFLAGS="-mmacosx-version-min=10.11" ..
        iOS  : scons CCFLAGS="-miphoneos-version-min=10.3" LINKFLAGS="-miphoneos-version-min=10.3" ...
        tvOS : scons CCFLAGS="-mtvos-version-min=10.3" LINKFLAGS="-tvos-version-min=10.3" ...

        Note that MongoDB requires macOS 10.10, iOS 10.2, or tvOS 10.2 or later.
        """
        myenv.ConfError(textwrap.dedent(message))

    usingLibStdCxx = False
    if has_option('libc++'):
        if not myenv.ToolchainIs('clang'):
            myenv.FatalError('libc++ is currently only supported for clang')
        if AddToCXXFLAGSIfSupported(myenv, '-stdlib=libc++'):
            myenv.Append(LINKFLAGS=['-stdlib=libc++'])
        else:
            myenv.ConfError('libc++ requested, but compiler does not support -stdlib=libc++' )
    else:
        def CheckLibStdCxx(context):
            test_body = """
            #include <vector>
            #if !defined(__GLIBCXX__)
            #error
            #endif
            """

            context.Message('Checking if we are using libstdc++... ')
            ret = context.TryCompile(textwrap.dedent(test_body), ".cpp")
            context.Result(ret)
            return ret

        conf = Configure(myenv, help=False, custom_tests = {
            'CheckLibStdCxx' : CheckLibStdCxx,
        })
        usingLibStdCxx = conf.CheckLibStdCxx()
        conf.Finish()

    if not myenv.ToolchainIs('msvc'):
        if get_option('cxx-std') == "14":
            if not AddToCXXFLAGSIfSupported(myenv, '-std=c++14'):
                myenv.ConfError('Compiler does not honor -std=c++14')
        if not AddToCFLAGSIfSupported(myenv, '-std=c11'):
            myenv.ConfError("C++14 mode selected for C++ files, but can't enable C11 for C files")

    if using_system_version_of_cxx_libraries():
        print( 'WARNING: System versions of C++ libraries must be compiled with C++14 support' )

    # We appear to have C++14, or at least a flag to enable it. Check that the declared C++
    # language level is not less than C++14, and that we can at least compile an 'auto'
    # expression. We don't check the __cplusplus macro when using MSVC because as of our
    # current required MS compiler version (MSVS 2015 Update 2), they don't set it. If
    # MSFT ever decides (in MSVS 2017?) to define __cplusplus >= 201402L, remove the exception
    # here for _MSC_VER
    def CheckCxx14(context):
        test_body = """
        #ifndef _MSC_VER
        #if __cplusplus < 201402L
        #error
        #endif
        #endif
        auto DeducedReturnTypesAreACXX14Feature() {
            return 0;
        }
        """

        context.Message('Checking for C++14... ')
        ret = context.TryCompile(textwrap.dedent(test_body), ".cpp")
        context.Result(ret)
        return ret

    conf = Configure(myenv, help=False, custom_tests = {
        'CheckCxx14' : CheckCxx14,
    })

    if not conf.CheckCxx14():
        myenv.ConfError('C++14 support is required to build MongoDB')

    conf.Finish()

    def CheckMemset_s(context):
        test_body = """
        #define __STDC_WANT_LIB_EXT1__ 1
        #include <cstring>
        int main(int argc, char* argv[]) {
            void* data = nullptr;
            return memset_s(data, 0, 0, 0);
        }
        """

        context.Message('Checking for memset_s... ')
        ret = context.TryLink(textwrap.dedent(test_body), ".cpp")
        context.Result(ret)
        return ret

    conf = Configure(env, custom_tests = {
        'CheckMemset_s' : CheckMemset_s,
    })
    if conf.CheckMemset_s():
        conf.env.SetConfigHeaderDefine("MONGO_CONFIG_HAVE_MEMSET_S")

    if conf.CheckFunc('strnlen'):
        conf.env.SetConfigHeaderDefine("MONGO_CONFIG_HAVE_STRNLEN")

    conf.Finish()

    # If we are using libstdc++, check to see if we are using a
    # libstdc++ that is older than our GCC minimum of 5.3.0. This is
    # primarly to help people using clang on OS X but forgetting to
    # use --libc++ (or set the target OS X version high enough to get
    # it as the default). We would, ideally, check the __GLIBCXX__
    # version, but for various reasons this is not workable. Instead,
    # we switch on the fact that the <experimental/filesystem> header
    # wasn't introduced until libstdc++ 5.3.0. Yes, this is a terrible
    # hack.
    if usingLibStdCxx:
        def CheckModernLibStdCxx(context):
            test_body = """
            #if !__has_include(<experimental/filesystem>)
            #error "libstdc++ from GCC 5.3.0 or newer is required"
            #endif
            """

            context.Message('Checking for libstdc++ 5.3.0 or better... ')
            ret = context.TryCompile(textwrap.dedent(test_body), ".cpp")
            context.Result(ret)
            return ret

        conf = Configure(myenv, help=False, custom_tests = {
            'CheckModernLibStdCxx' : CheckModernLibStdCxx,
        })

        suppress_invalid = has_option("disable-minimum-compiler-version-enforcement")
        if not conf.CheckModernLibStdCxx() and not suppress_invalid:
            myenv.ConfError("When using libstdc++, MongoDB requires libstdc++ from GCC 5.3.0 or newer")

        conf.Finish()

    if has_option("use-glibcxx-debug"):
        # If we are using a modern libstdc++ and this is a debug build and we control all C++
        # dependencies, then turn on the debugging features in libstdc++.
        # TODO: Need a new check here.
        if not debugBuild:
            myenv.FatalError("--use-glibcxx-debug requires --dbg=on")
        if not usingLibStdCxx:
            myenv.FatalError("--use-glibcxx-debug is only compatible with the GNU implementation "
                "of the C++ standard libary")
        if using_system_version_of_cxx_libraries():
            myenv.FatalError("--use-glibcxx-debug not compatible with system versions of "
                "C++ libraries.")
        myenv.Append(CPPDEFINES=["_GLIBCXX_DEBUG"]);

    # Check if we have a modern Windows SDK
    if env.TargetOSIs('windows'):
        def CheckWindowsSDKVersion(context):

            test_body = """
            #include <windows.h>
            #if !defined(NTDDI_WINBLUE)
            #error Need Windows SDK Version 8.1 or higher
            #endif
            """

            context.Message('Checking Windows SDK is 8.1 or newer... ')
            ret = context.TryCompile(textwrap.dedent(test_body), ".c")
            context.Result(ret)
            return ret

        conf = Configure(myenv, help=False, custom_tests = {
            'CheckWindowsSDKVersion' : CheckWindowsSDKVersion,
        })

        if not conf.CheckWindowsSDKVersion():
            myenv.ConfError('Windows SDK Version 8.1 or higher is required to build MongoDB')

        conf.Finish()

    # Check if we are on a POSIX system by testing if _POSIX_VERSION is defined.
    def CheckPosixSystem(context):

        test_body = """
        // POSIX requires the existence of unistd.h, so if we can't include unistd.h, we
        // are definitely not a POSIX system.
        #include <unistd.h>
        #if !defined(_POSIX_VERSION)
        #error not a POSIX system
        #endif
        """

        context.Message('Checking if we are on a POSIX system... ')
        ret = context.TryCompile(textwrap.dedent(test_body), ".c")
        context.Result(ret)
        return ret

    conf = Configure(myenv, help=False, custom_tests = {
        'CheckPosixSystem' : CheckPosixSystem,
    })
    posix_system = conf.CheckPosixSystem()

    conf.Finish()

    # Check if we are on a system that support the POSIX clock_gettime function
    #  and the "monotonic" clock.
    posix_monotonic_clock = False
    if posix_system:
        def CheckPosixMonotonicClock(context):

            test_body = """
            #include <unistd.h>
            #if !(defined(_POSIX_TIMERS) && _POSIX_TIMERS > 0)
            #error POSIX clock_gettime not supported
            #elif !(defined(_POSIX_MONOTONIC_CLOCK) && _POSIX_MONOTONIC_CLOCK >= 0)
            #error POSIX monotonic clock not supported
            #endif
            """

            context.Message('Checking if the POSIX monotonic clock is supported... ')
            ret = context.TryCompile(textwrap.dedent(test_body), ".c")
            context.Result(ret)
            return ret

        conf = Configure(myenv, help=False, custom_tests = {
            'CheckPosixMonotonicClock' : CheckPosixMonotonicClock,
        })
        posix_monotonic_clock = conf.CheckPosixMonotonicClock()

        # On 32-bit systems, we need to define this in order to get access to
        # the 64-bit versions of fseek, etc.
        if not conf.CheckTypeSize('off_t', includes="#include <sys/types.h>", expect=8):
            myenv.Append(CPPDEFINES=["_FILE_OFFSET_BITS=64"])

        conf.Finish()

    if has_option('sanitize'):

        if not myenv.ToolchainIs('clang', 'gcc'):
            env.FatalError('sanitize is only supported with clang or gcc')

        if myenv.ToolchainIs('gcc'):
            # GCC's implementation of ASAN depends on libdl.
            env.Append(LIBS=['dl'])

        if env['MONGO_ALLOCATOR'] == 'tcmalloc':
            # There are multiply defined symbols between the sanitizer and
            # our vendorized tcmalloc.
            env.FatalError("Cannot use --sanitize with tcmalloc")

        sanitizer_list = get_option('sanitize').split(',')

        using_lsan = 'leak' in sanitizer_list
        using_asan = 'address' in sanitizer_list or using_lsan
        using_tsan = 'thread' in sanitizer_list
        using_ubsan = 'undefined' in sanitizer_list

        # If the user asked for leak sanitizer, turn on the detect_leaks
        # ASAN_OPTION. If they asked for address sanitizer as well, drop
        # 'leak', because -fsanitize=leak means no address.
        #
        # --sanitize=leak:           -fsanitize=leak, detect_leaks=1
        # --sanitize=address,leak:   -fsanitize=address, detect_leaks=1
        # --sanitize=address:        -fsanitize=address
        #
        if using_lsan:
            if using_asan:
                myenv['ENV']['ASAN_OPTIONS'] = "detect_leaks=1"
            myenv['ENV']['LSAN_OPTIONS'] = "suppressions=%s" % myenv.File("#etc/lsan.suppressions").abspath
            if 'address' in sanitizer_list:
                sanitizer_list.remove('leak')

        sanitizer_option = '-fsanitize=' + ','.join(sanitizer_list)

        if AddToCCFLAGSIfSupported(myenv, sanitizer_option):
            myenv.Append(LINKFLAGS=[sanitizer_option])
            myenv.Append(CCFLAGS=['-fno-omit-frame-pointer'])
        else:
            myenv.ConfError('Failed to enable sanitizers with flag: {0}', sanitizer_option )

        blackfiles_map = {
            "address" : myenv.File("#etc/asan.blacklist"),
            "leak" : myenv.File("#etc/asan.blacklist"),
            "thread" : myenv.File("#etc/tsan.blacklist"),
            "undefined" : myenv.File("#etc/ubsan.blacklist"),
        }

        blackfiles = set([v for (k, v) in blackfiles_map.iteritems() if k in sanitizer_list])
        blacklist_options=["-fsanitize-blacklist=%s" % blackfile
                           for blackfile in blackfiles
                           if os.stat(blackfile.path).st_size != 0]

        for blacklist_option in blacklist_options:
            if AddToCCFLAGSIfSupported(myenv, blacklist_option):
                myenv.Append(LINKFLAGS=[blacklist_option])

        llvm_symbolizer = get_option('llvm-symbolizer')
        if os.path.isabs(llvm_symbolizer):
            if not myenv.File(llvm_symbolizer).exists():
                print("WARNING: Specified symbolizer '%s' not found" % llvm_symbolizer)
                llvm_symbolizer = None
        else:
            llvm_symbolizer = myenv.WhereIs(llvm_symbolizer)

        tsan_options = ""
        if llvm_symbolizer:
            myenv['ENV']['ASAN_SYMBOLIZER_PATH'] = llvm_symbolizer
            myenv['ENV']['LSAN_SYMBOLIZER_PATH'] = llvm_symbolizer
            tsan_options = "external_symbolizer_path=\"%s\" " % llvm_symbolizer
        elif using_lsan:
            myenv.FatalError("Using the leak sanitizer requires a valid symbolizer")

        if using_tsan:
            tsan_options += "suppressions=\"%s\" " % myenv.File("#etc/tsan.suppressions").abspath
            myenv['ENV']['TSAN_OPTIONS'] = tsan_options

        if using_ubsan:
            # By default, undefined behavior sanitizer doesn't stop on
            # the first error. Make it so. Newer versions of clang
            # have renamed the flag.
            if not AddToCCFLAGSIfSupported(myenv, "-fno-sanitize-recover"):
                AddToCCFLAGSIfSupported(myenv, "-fno-sanitize-recover=undefined")

    if myenv.ToolchainIs('msvc') and optBuild:
        # http://blogs.msdn.com/b/vcblog/archive/2013/09/11/introducing-gw-compiler-switch.aspx
        #
        myenv.Append( CCFLAGS=["/Gw", "/Gy"] )
        myenv.Append( LINKFLAGS=["/OPT:REF"])

        # http://blogs.msdn.com/b/vcblog/archive/2014/03/25/linker-enhancements-in-visual-studio-2013-update-2-ctp2.aspx
        #
        myenv.Append( CCFLAGS=["/Zc:inline"])

    if myenv.ToolchainIs('gcc', 'clang'):
        # This tells clang/gcc to use the gold linker if it is available - we prefer the gold linker
        # because it is much faster. Don't use it if the user has already configured another linker
        # selection manually.
        if not any(flag.startswith('-fuse-ld=') for flag in env['LINKFLAGS']):
            AddToLINKFLAGSIfSupported(myenv, '-fuse-ld=gold')

        # Explicitly enable GNU build id's if the linker supports it.
        AddToLINKFLAGSIfSupported(myenv, '-Wl,--build-id')

        # Explicitly use the new gnu hash section if the linker offers it.
        AddToLINKFLAGSIfSupported(myenv, '-Wl,--hash-style=gnu')

        # Try to have the linker tell us about ODR violations. Don't
        # use it when using clang with libstdc++, as libstdc++ was
        # probably built with GCC. That combination appears to cause
        # false positives for the ODR detector. See SERVER-28133 for
        # additional details.
        if (get_option('detect-odr-violations') and
                not (myenv.ToolchainIs('clang') and usingLibStdCxx)):
            AddToLINKFLAGSIfSupported(myenv, '-Wl,--detect-odr-violations')

        # Disallow an executable stack. Also, issue a warning if any files are found that would
        # cause the stack to become executable if the noexecstack flag was not in play, so that we
        # can find them and fix them. We do this here after we check for ld.gold because the
        # --warn-execstack is currently only offered with gold.
        #
        # TODO: Add -Wl,--fatal-warnings once WT-2629 is fixed. We probably can do that
        # unconditionally above, and not need to do it as an AddToLINKFLAGSIfSupported step, since
        # both gold and binutils ld both support it.
        AddToLINKFLAGSIfSupported(myenv, "-Wl,-z,noexecstack")
        AddToLINKFLAGSIfSupported(myenv, "-Wl,--warn-execstack")

        # If possible with the current linker, mark relocations as read-only.
        AddToLINKFLAGSIfSupported(myenv, "-Wl,-z,relro")

    # Avoid deduping symbols on OS X debug builds, as it takes a long time.
    if not optBuild and myenv.ToolchainIs('clang') and env.TargetOSIs('darwin'):
        AddToLINKFLAGSIfSupported(myenv, "-Wl,-no_deduplicate")

    # Apply any link time optimization settings as selected by the 'lto' option.
    if has_option('lto'):
        if myenv.ToolchainIs('msvc'):
            # Note that this is actually more aggressive than LTO, it is whole program
            # optimization due to /GL. However, this is historically what we have done for
            # windows, so we are keeping it.
            #
            # /GL implies /LTCG, so no need to say it in CCFLAGS, but we do need /LTCG on the
            # link flags.
            myenv.Append(CCFLAGS=['/GL'])
            myenv.Append(LINKFLAGS=['/LTCG'])
            myenv.Append(ARFLAGS=['/LTCG'])
        elif myenv.ToolchainIs('gcc', 'clang'):
            # For GCC and clang, the flag is -flto, and we need to pass it both on the compile
            # and link lines.
            if not AddToCCFLAGSIfSupported(myenv, '-flto') or \
                    not AddToLINKFLAGSIfSupported(myenv, '-flto'):
                myenv.ConfError("Link time optimization requested, "
                    "but selected compiler does not honor -flto" )
        else:
            myenv.ConfError("Don't know how to enable --lto on current toolchain")

    if get_option('runtime-hardening') == "on" and optBuild:
        # Older glibc doesn't work well with _FORTIFY_SOURCE=2. Selecting 2.11 as the minimum was an
        # emperical decision, as that is the oldest non-broken glibc we seem to require. It is possible
        # that older glibc's work, but we aren't trying.
        #
        # https://gforge.inria.fr/tracker/?func=detail&group_id=131&atid=607&aid=14070
        # https://github.com/jedisct1/libsodium/issues/202
        def CheckForGlibcKnownToSupportFortify(context):
            test_body="""
            #include <features.h>
            #if !__GLIBC_PREREQ(2, 11)
            #error
            #endif
            """
            context.Message('Checking for glibc with non-broken _FORTIFY_SOURCE...')
            ret = context.TryCompile(textwrap.dedent(test_body), ".c")
            context.Result(ret)
            return ret

        conf = Configure(myenv, help=False, custom_tests = {
            'CheckForFortify': CheckForGlibcKnownToSupportFortify,
        })

        # Fortify only possibly makes sense on POSIX systems, and we know that clang is not a valid
        # combination:
        #
        # http://lists.llvm.org/pipermail/cfe-dev/2015-November/045852.html
        #
        if env.TargetOSIs('posix') and not env.ToolchainIs('clang') and conf.CheckForFortify():
            conf.env.Append(
                CPPDEFINES=[
                    ('_FORTIFY_SOURCE', 2),
                ],
            )

        myenv = conf.Finish()

    # We set this to work around https://gcc.gnu.org/bugzilla/show_bug.cgi?id=43052
    if not myenv.ToolchainIs('msvc'):
        AddToCCFLAGSIfSupported(myenv, "-fno-builtin-memcmp")

    def CheckThreadLocal(context):
        test_body = """
        thread_local int tsp_int = 1;
        int main(int argc, char** argv) {{
            return !(tsp_int == argc);
        }}
        """
        context.Message('Checking for storage class thread_local ')
        ret = context.TryLink(textwrap.dedent(test_body), ".cpp")
        context.Result(ret)
        return ret

    conf = Configure(myenv, help=False, custom_tests = {
        'CheckThreadLocal': CheckThreadLocal
    })
    if not conf.CheckThreadLocal():
        env.ConfError("Compiler must support the thread_local storage class")
    conf.Finish()

    def CheckCXX14EnableIfT(context):
        test_body = """
        #include <cstdlib>
        #include <type_traits>

        template <typename = void>
        struct scons {
            bool hasSupport() { return false; }
        };

        template <>
        struct scons<typename std::enable_if_t<true>> {
            bool hasSupport() { return true; }
        };

        int main(int argc, char **argv) {
            scons<> SCons;
            return SCons.hasSupport() ? EXIT_SUCCESS : EXIT_FAILURE;
        }
        """
        context.Message('Checking for C++14 std::enable_if_t support...')
        ret = context.TryCompile(textwrap.dedent(test_body), '.cpp')
        context.Result(ret)
        return ret

    # Check for std::enable_if_t support without using the __cplusplus macro
    conf = Configure(myenv, help=False, custom_tests = {
        'CheckCXX14EnableIfT' : CheckCXX14EnableIfT,
    })

    if conf.CheckCXX14EnableIfT():
        conf.env.SetConfigHeaderDefine('MONGO_CONFIG_HAVE_STD_ENABLE_IF_T')

    myenv = conf.Finish()

    def CheckCXX14MakeUnique(context):
        test_body = """
        #include <memory>
        int main(int argc, char **argv) {
            auto foo = std::make_unique<int>(5);
            return 0;
        }
        """
        context.Message('Checking for C++14 std::make_unique support... ')
        ret = context.TryCompile(textwrap.dedent(test_body), '.cpp')
        context.Result(ret)
        return ret

    # Check for std::make_unique support without using the __cplusplus macro
    conf = Configure(myenv, help=False, custom_tests = {
        'CheckCXX14MakeUnique': CheckCXX14MakeUnique,
    })

    if conf.CheckCXX14MakeUnique():
        conf.env.SetConfigHeaderDefine('MONGO_CONFIG_HAVE_STD_MAKE_UNIQUE')

    # pthread_setname_np was added in GLIBC 2.12, and Solaris 11.3
    if posix_system:
        myenv = conf.Finish()

        def CheckPThreadSetNameNP(context):
            compile_test_body = textwrap.dedent("""
            #ifndef _GNU_SOURCE
            #define _GNU_SOURCE
            #endif
            #include <pthread.h>

            int main() {
                pthread_setname_np(pthread_self(), "test");
                return 0;
            }
            """)

            context.Message("Checking if pthread_setname_np is supported... ")
            result = context.TryCompile(compile_test_body, ".cpp")
            context.Result(result)
            return result

        conf = Configure(myenv, custom_tests = {
            'CheckPThreadSetNameNP': CheckPThreadSetNameNP,
        })

        if conf.CheckPThreadSetNameNP():
            conf.env.SetConfigHeaderDefine("MONGO_CONFIG_HAVE_PTHREAD_SETNAME_NP")

    myenv = conf.Finish()

    def CheckBoostMinVersion(context):
        compile_test_body = textwrap.dedent("""
        #include <boost/version.hpp>

        #if BOOST_VERSION < 104900
        #error
        #endif
        """)

        context.Message("Checking if system boost version is 1.49 or newer...")
        result = context.TryCompile(compile_test_body, ".cpp")
        context.Result(result)
        return result

    conf = Configure(myenv, custom_tests = {
        'CheckBoostMinVersion': CheckBoostMinVersion,
    })

    libdeps.setup_conftests(conf)

    ### --ssl and --ssl-provider checks
    def checkOpenSSL(conf):
        sslLibName = "ssl"
        cryptoLibName = "crypto"
        if conf.env.TargetOSIs('windows'):
            sslLibName = "ssleay32"
            cryptoLibName = "libeay32"

            # Add the SSL binaries to the zip file distribution
            def addOpenSslLibraryToDistArchive(file_name):
                openssl_bin_path = os.path.normpath(env['WINDOWS_OPENSSL_BIN'].lower())
                full_file_name = os.path.join(openssl_bin_path, file_name)
                if os.path.exists(full_file_name):
                    env.Append(ARCHIVE_ADDITIONS=[full_file_name])
                    env.Append(ARCHIVE_ADDITION_DIR_MAP={
                            openssl_bin_path: "bin"
                            })
                    return True
                else:
                    return False

            files = ['ssleay32.dll', 'libeay32.dll']
            for extra_file in files:
                if not addOpenSslLibraryToDistArchive(extra_file):
                    print("WARNING: Cannot find SSL library '%s'" % extra_file)

        # Used to import system certificate keychains
        if conf.env.TargetOSIs('darwin'):
            conf.env.AppendUnique(FRAMEWORKS=[
                'CoreFoundation',
                'Security',
            ])

        def maybeIssueDarwinSSLAdvice(env):
            if env.TargetOSIs('macOS'):
                advice = textwrap.dedent(
                    """\
                    NOTE: Recent versions of macOS no longer ship headers for the system OpenSSL libraries.
                    NOTE: Either build without the --ssl flag, or describe how to find OpenSSL.
                    NOTE: Set the include path for the OpenSSL headers with the CPPPATH SCons variable.
                    NOTE: Set the library path for OpenSSL libraries with the LIBPATH SCons variable.
                    NOTE: If you are using HomeBrew, and have installed OpenSSL, this might look like:
                    \tscons CPPPATH=/usr/local/opt/openssl/include LIBPATH=/usr/local/opt/openssl/lib ...
                    NOTE: Consult the output of 'brew info openssl' for details on the correct paths."""
                )
                print(advice)
                brew = env.WhereIs('brew')
                if brew:
                    try:
                        # TODO: If we could programmatically extract the paths from the info output
                        # we could give a better message here, but brew info's machine readable output
                        # doesn't seem to include the whole 'caveats' section.
                        message = subprocess.check_output([brew, "info", "openssl"])
                        advice = textwrap.dedent(
                            """\
                            NOTE: HomeBrew installed to {0} appears to have OpenSSL installed.
                            NOTE: Consult the output from '{0} info openssl' to determine CPPPATH and LIBPATH."""
                        ).format(brew, message)

                        print(advice)
                    except:
                        pass

        if not conf.CheckLibWithHeader(
                sslLibName,
                ["openssl/ssl.h"],
                "C",
                "SSL_version(NULL);",
                autoadd=True):
            maybeIssueDarwinSSLAdvice(conf.env)
            conf.env.ConfError("Couldn't find OpenSSL ssl.h header and library")

        if not conf.CheckLibWithHeader(
                cryptoLibName,
                ["openssl/crypto.h"],
                "C",
                "SSLeay_version(0);",
                autoadd=True):
            maybeIssueDarwinSSLAdvice(conf.env)
            conf.env.ConfError("Couldn't find OpenSSL crypto.h header and library")

        def CheckLinkSSL(context):
            test_body = """
            #include <openssl/err.h>
            #include <openssl/ssl.h>
            #include <stdlib.h>

            int main() {
                SSL_library_init();
                SSL_load_error_strings();
                ERR_load_crypto_strings();

                OpenSSL_add_all_algorithms();
                ERR_free_strings();

                return EXIT_SUCCESS;
            }
            """
            context.Message("Checking that linking to OpenSSL works...")
            ret = context.TryLink(textwrap.dedent(test_body), ".c")
            context.Result(ret)
            return ret

        conf.AddTest("CheckLinkSSL", CheckLinkSSL)

        if not conf.CheckLinkSSL():
            maybeIssueDarwinSSLAdvice(conf.env)
            conf.env.ConfError("SSL is enabled, but is unavailable")

        if conf.CheckDeclaration(
            "FIPS_mode_set",
            includes="""
                #include <openssl/crypto.h>
                #include <openssl/evp.h>
            """):
            conf.env.SetConfigHeaderDefine('MONGO_CONFIG_HAVE_FIPS_MODE_SET')

        if conf.CheckDeclaration(
            "d2i_ASN1_SEQUENCE_ANY",
            includes="""
                #include <openssl/asn1.h>
            """):
            conf.env.SetConfigHeaderDefine('MONGO_CONFIG_HAVE_ASN1_ANY_DEFINITIONS')

        def CheckOpenSSL_EC_DH(context):
            compile_test_body = textwrap.dedent("""
            #include <openssl/ssl.h>

            int main() {
                SSL_CTX_set_ecdh_auto(0, 0);
                SSL_set_ecdh_auto(0, 0);
                return 0;
            }
            """)

            context.Message("Checking if SSL_[CTX_]_set_ecdh_auto is supported... ")
            result = context.TryCompile(compile_test_body, ".cpp")
            context.Result(result)
            return result

        conf.AddTest("CheckOpenSSL_EC_DH", CheckOpenSSL_EC_DH)
        if conf.CheckOpenSSL_EC_DH():
            conf.env.SetConfigHeaderDefine('MONGO_CONFIG_HAS_SSL_SET_ECDH_AUTO')

    ssl_provider = get_option("ssl-provider")
    if ssl_provider == 'auto':
        # TODO: When native platforms are implemented, make them the default
        # if conf.env.TargetOSIs('windows', 'darwin', 'macOS'):
        #     ssl_provider = 'native'
        # else:
        ssl_provider = 'openssl'

    if ssl_provider == 'native':
        if conf.env.TargetOSIs('windows'):
            ssl_provider = 'windows'
            env.SetConfigHeaderDefine("MONGO_CONFIG_SSL_PROVIDER", "SSL_PROVIDER_WINDOWS")
            conf.env.Append( MONGO_CRYPTO=["windows"] )

        elif conf.env.TargetOSIs('darwin', 'macOS'):
            conf.env.Append( MONGO_CRYPTO=["apple"] )
            if has_option("ssl"):
                # TODO: Replace SSL implementation as well.
                # For now, let openssl fill that role.
                checkOpenSSL(conf)

    if ssl_provider == 'openssl':
        if has_option("ssl"):
            checkOpenSSL(conf)
            # Working OpenSSL available, use it.
            env.SetConfigHeaderDefine("MONGO_CONFIG_SSL_PROVIDER", "SSL_PROVIDER_OPENSSL")

            conf.env.Append( MONGO_CRYPTO=["openssl"] )
        else:
            # If we don't need an SSL build, we can get by with TomCrypt.
            conf.env.Append( MONGO_CRYPTO=["tom"] )

    if has_option( "ssl" ):
        # Either crypto engine is native,
        # or it's OpenSSL and has been checked to be working.
        conf.env.SetConfigHeaderDefine("MONGO_CONFIG_SSL")
    else:
        ssl_provider = "none"

    if use_system_version_of_library("pcre"):
        conf.FindSysLibDep("pcre", ["pcre"])
        conf.FindSysLibDep("pcrecpp", ["pcrecpp"])
    else:
        env.Prepend(CPPDEFINES=['PCRE_STATIC'])

    if use_system_version_of_library("snappy"):
        conf.FindSysLibDep("snappy", ["snappy"])

    if use_system_version_of_library("zlib"):
        conf.FindSysLibDep("zlib", ["zdll" if conf.env.TargetOSIs('windows') else "z"])

    if use_system_version_of_library("stemmer"):
        conf.FindSysLibDep("stemmer", ["stemmer"])

    if use_system_version_of_library("yaml"):
        conf.FindSysLibDep("yaml", ["yaml-cpp"])

    if use_system_version_of_library("intel_decimal128"):
        conf.FindSysLibDep("intel_decimal128", ["bid"])

    if use_system_version_of_library("icu"):
        conf.FindSysLibDep("icudata", ["icudata"])
        # We can't use FindSysLibDep() for icui18n and icuuc below, since SConf.CheckLib() (which
        # FindSysLibDep() relies on) doesn't expose an 'extra_libs' parameter to indicate that the
        # library being tested has additional dependencies (icuuc depends on icudata, and icui18n
        # depends on both). As a workaround, we skip the configure check for these two libraries and
        # manually assign the library name. We hope that if the user has icudata installed on their
        # system, then they also have icu18n and icuuc installed.
        conf.env['LIBDEPS_ICUI18N_SYSLIBDEP'] = 'icui18n'
        conf.env['LIBDEPS_ICUUC_SYSLIBDEP'] = 'icuuc'

    if wiredtiger and use_system_version_of_library("wiredtiger"):
        if not conf.CheckCXXHeader( "wiredtiger.h" ):
            myenv.ConfError("Cannot find wiredtiger headers")
        conf.FindSysLibDep("wiredtiger", ["wiredtiger"])

    if use_system_version_of_library("sqlite"):
        if not conf.CheckCXXHeader( "sqlite3.h" ):
            myenv.ConfError("Cannot find sqlite headers")
        conf.FindSysLibDep("sqlite", ["sqlite3"])

    conf.env.Append(
        CPPDEFINES=[
            "BOOST_SYSTEM_NO_DEPRECATED",
            "BOOST_MATH_NO_LONG_DOUBLE_MATH_FUNCTIONS",
        ]
    )

    if use_system_version_of_library("boost"):
        if not conf.CheckCXXHeader( "boost/filesystem/operations.hpp" ):
            myenv.ConfError("can't find boost headers")
        if not conf.CheckBoostMinVersion():
            myenv.ConfError("system's version of boost is too old. version 1.49 or better required")

        # Note that on Windows with using-system-boost builds, the following
        # FindSysLibDep calls do nothing useful (but nothing problematic either)
        #
        # NOTE: Pass --system-boost-lib-search-suffixes= to suppress these checks, which you
        # might want to do if using autolib linking on Windows, for example.
        if boostSuffixList:
            for b in boostLibs:
                boostlib = "boost_" + b
                conf.FindSysLibDep(
                    boostlib,
                    [boostlib + suffix for suffix in boostSuffixList],
                    language='C++')
    if posix_system:
        conf.env.SetConfigHeaderDefine("MONGO_CONFIG_HAVE_HEADER_UNISTD_H")
        conf.CheckLib('rt')
        conf.CheckLib('dl')

    if posix_monotonic_clock:
        conf.env.SetConfigHeaderDefine("MONGO_CONFIG_HAVE_POSIX_MONOTONIC_CLOCK")

    if (conf.CheckCXXHeader( "execinfo.h" ) and
        conf.CheckDeclaration('backtrace', includes='#include <execinfo.h>') and
        conf.CheckDeclaration('backtrace_symbols', includes='#include <execinfo.h>') and
        conf.CheckDeclaration('backtrace_symbols_fd', includes='#include <execinfo.h>')):

        conf.env.SetConfigHeaderDefine("MONGO_CONFIG_HAVE_EXECINFO_BACKTRACE")

    conf.env["_HAVEPCAP"] = conf.CheckLib( ["pcap", "wpcap"], autoadd=False )

    if env.TargetOSIs('solaris'):
        conf.CheckLib( "nsl" )

    conf.env['MONGO_BUILD_SASL_CLIENT'] = bool(has_option("use-sasl-client"))
    if conf.env['MONGO_BUILD_SASL_CLIENT'] and not conf.CheckLibWithHeader(
            "sasl2",
            ["stddef.h","sasl/sasl.h"],
            "C",
            "sasl_version_info(0, 0, 0, 0, 0, 0);",
            autoadd=False ):
        myenv.ConfError("Couldn't find SASL header/libraries")

    # requires ports devel/libexecinfo to be installed
    if env.TargetOSIs('freebsd', 'openbsd'):
        if not conf.CheckLib("execinfo"):
            myenv.ConfError("Cannot find libexecinfo, please install devel/libexecinfo.")

    # 'tcmalloc' needs to be the last library linked. Please, add new libraries before this
    # point.
    if myenv['MONGO_ALLOCATOR'] == 'tcmalloc':
        if use_system_version_of_library('tcmalloc'):
            conf.FindSysLibDep("tcmalloc", ["tcmalloc"])
    elif myenv['MONGO_ALLOCATOR'] == 'system':
        pass
    else:
        myenv.FatalError("Invalid --allocator parameter: $MONGO_ALLOCATOR")

    def CheckStdAtomic(context, base_type, extra_message):
        test_body = """
        #include <atomic>

        int main() {{
            std::atomic<{0}> x;

            x.store(0);
            {0} y = 1;
            x.fetch_add(y);
            x.fetch_sub(y);
            x.exchange(y);
            x.compare_exchange_strong(y, x);
            x.is_lock_free();
            return x.load();
        }}
        """.format(base_type)

        context.Message(
            "Checking if std::atomic<{0}> works{1}... ".format(
                base_type, extra_message
            )
        )

        ret = context.TryLink(textwrap.dedent(test_body), ".cpp")
        context.Result(ret)
        return ret
    conf.AddTest("CheckStdAtomic", CheckStdAtomic)

    def check_all_atomics(extra_message=''):
        for t in ('int64_t', 'uint64_t', 'int32_t', 'uint32_t'):
            if not conf.CheckStdAtomic(t, extra_message):
                return False
        return True

    if not check_all_atomics():
        if not conf.CheckLib('atomic', symbol=None, header=None, language='C', autoadd=1):
            myenv.ConfError("Some atomic ops are not intrinsically supported, but "
                "no libatomic found")
        if not check_all_atomics(' with libatomic'):
            myenv.ConfError("The toolchain does not support std::atomic, cannot continue")

    def CheckExtendedAlignment(context, size):
        test_body = """
            #include <atomic>
            #include <mutex>
            #include <cstddef>

            static_assert(alignof(std::max_align_t) < {0}, "whatever");

            alignas({0}) std::mutex aligned_mutex;
            alignas({0}) std::atomic<int> aligned_atomic;

            struct alignas({0}) aligned_struct_mutex {{
                std::mutex m;
            }};

            struct alignas({0}) aligned_struct_atomic {{
                std::atomic<int> m;
            }};

            struct holds_aligned_mutexes {{
                alignas({0}) std::mutex m1;
                alignas({0}) std::mutex m2;
            }} hm;

            struct holds_aligned_atomics {{
                alignas({0}) std::atomic<int> a1;
                alignas({0}) std::atomic<int> a2;
            }} ha;
        """.format(size)

        context.Message('Checking for extended alignment {0} for concurrency types... '.format(size))
        ret = context.TryCompile(textwrap.dedent(test_body), ".cpp")
        context.Result(ret)
        return ret

    conf.AddTest('CheckExtendedAlignment', CheckExtendedAlignment)

    # If we don't have a specialized search sequence for this
    # architecture, assume 64 byte cache lines, which is pretty
    # standard. If for some reason the compiler can't offer that, try
    # 32.
    default_alignment_search_sequence = [ 64, 32 ]

    # The following are the target architectures for which we have
    # some knowledge that they have larger cache line sizes. In
    # particular, POWER8 uses 128 byte lines and zSeries uses 256. We
    # start at the goal state, and work down until we find something
    # the compiler can actualy do for us.
    extended_alignment_search_sequence = {
        'ppc64le' : [ 128, 64, 32 ],
        's390x' : [ 256, 128, 64, 32 ],
    }

    for size in extended_alignment_search_sequence.get(env['TARGET_ARCH'], default_alignment_search_sequence):
        if conf.CheckExtendedAlignment(size):
            conf.env.SetConfigHeaderDefine("MONGO_CONFIG_MAX_EXTENDED_ALIGNMENT", size)
            break
 
    conf.env['MONGO_HAVE_LIBMONGOC'] = conf.CheckLibWithHeader(
            ["mongoc-1.0"],
            ["mongoc.h"],
            "C",
            "mongoc_get_major_version();",
            autoadd=False )

    # ask each module to configure itself and the build environment.
    moduleconfig.configure_modules(mongo_modules, conf)

    return conf.Finish()

env = doConfigure( env )

# TODO: Later, this should live somewhere more graceful.
if get_option('install-mode') == 'hygienic':
    env.Tool('auto_install_binaries')
    if env['PLATFORM'] == 'posix':
        env.AppendUnique(
            RPATH=[
                env.Literal('\\$$ORIGIN/../lib')
            ],
            LINKFLAGS=[
                '-Wl,-z,origin',
                '-Wl,--enable-new-dtags',
            ],
            SHLINKFLAGS=[
                # -h works for both the sun linker and the gnu linker.
                "-Wl,-h,${TARGET.file}",
            ]
        )
    elif env['PLATFORM'] == 'darwin':
        env.AppendUnique(
            LINKFLAGS=[
                '-Wl,-rpath,@loader_path/../lib'
            ],
            SHLINKFLAGS=[
                "-Wl,-install_name,@loader_path/../lib/${TARGET.file}",
            ],
        )

# Now that we are done with configure checks, enable icecream, if available.
env.Tool('icecream')

# If the flags in the environment are configured for -gsplit-dwarf,
# inject the necessary emitter.
split_dwarf = Tool('split_dwarf')
if split_dwarf.exists(env):
    split_dwarf(env)

# Load the compilation_db tool. We want to do this after configure so we don't end up with
# compilation database entries for the configure tests, which is weird.
env.Tool("compilation_db")

# If we can, load the dagger tool for build dependency graph introspection.
# Dagger is only supported on Linux and OSX (not Windows or Solaris).
should_dagger = ( mongo_platform.is_running_os('osx') or mongo_platform.is_running_os('linux')  ) and "dagger" in COMMAND_LINE_TARGETS

if should_dagger:
    env.Tool("dagger")

incremental_link = Tool('incremental_link')
if incremental_link.exists(env):
    incremental_link(env)

def checkErrorCodes():
    import buildscripts.errorcodes as x
    if x.checkErrorCodes() == False:
        env.FatalError("next id to use: {0}", x.getNextCode())

checkErrorCodes()

# Resource Files are Windows specific
def env_windows_resource_file(env, path):
    if env.TargetOSIs('windows'):
        return [ env.RES(path) ]
    else:
        return []

env.AddMethod(env_windows_resource_file, 'WindowsResourceFile')

# --- lint ----

def doLint( env , target , source ):
    import buildscripts.eslint
    if not buildscripts.eslint.lint(None, dirmode=True, glob=["jstests/", "src/mongo/"]):
        raise Exception("ESLint errors")

    import buildscripts.clang_format
    if not buildscripts.clang_format.lint_all(None):
        raise Exception("clang-format lint errors")

    import buildscripts.pylinters
    buildscripts.pylinters.lint_all(None, {}, [])

    import buildscripts.lint
    if not buildscripts.lint.run_lint( [ "src/mongo/" ] ):
        raise Exception( "lint errors" )

env.Alias( "lint" , [] , [ doLint ] )
env.AlwaysBuild( "lint" )


#  ----  INSTALL -------

def getSystemInstallName():
    arch_name = env.subst('$MONGO_DISTARCH')

    # We need to make sure the directory names inside dist tarballs are permanently
    # consistent, even if the target OS name used in scons is different. Any differences
    # between the names used by env.TargetOSIs/env.GetTargetOSName should be added
    # to the translation dictionary below.
    os_name_translations = {
        'windows': 'win32',
        'macOS': 'osx'
    }
    os_name = env.GetTargetOSName()
    os_name = os_name_translations.get(os_name, os_name)
    n = os_name + "-" + arch_name

    if len(mongo_modules):
            n += "-" + "-".join(m.name for m in mongo_modules)

    dn = env.subst('$MONGO_DISTMOD')
    if len(dn) > 0:
        n = n + "-" + dn

    return n

# This function will add the version.txt file to the source tarball
# so that versioning will work without having the git repo available.
def add_version_to_distsrc(env, archive):
    version_file_path = env.subst("$MONGO_DIST_SRC_PREFIX") + "version.json"
    if version_file_path not in archive:
        version_data = {
            'version': env['MONGO_VERSION'],
            'githash': env['MONGO_GIT_HASH'],
        }
        archive.append_file_contents(
            version_file_path,
            json.dumps(
                version_data,
                sort_keys=True,
                indent=4,
                separators=(',', ': ')
            )
        )

env.AddDistSrcCallback(add_version_to_distsrc)

env['SERVER_DIST_BASENAME'] = env.subst('mongodb-%s-$MONGO_DISTNAME' % (getSystemInstallName()))

module_sconscripts = moduleconfig.get_module_sconscripts(mongo_modules)

# The following symbols are exported for use in subordinate SConscript files.
# Ideally, the SConscript files would be purely declarative.  They would only
# import build environment objects, and would contain few or no conditional
# statements or branches.
#
# Currently, however, the SConscript files do need some predicates for
# conditional decision making that hasn't been moved up to this SConstruct file,
# and they are exported here, as well.
Export("get_option")
Export("has_option")
Export("use_system_version_of_library")
Export("serverJs")
Export("usemozjs")
Export('module_sconscripts')
Export("debugBuild optBuild")
Export("wiredtiger")
Export("mmapv1")
Export("mobile_se")
Export("endian")
Export("inmemory")
Export("ssl_provider")

def injectMongoIncludePaths(thisEnv):
    thisEnv.AppendUnique(CPPPATH=['$BUILD_DIR'])
env.AddMethod(injectMongoIncludePaths, 'InjectMongoIncludePaths')

def injectModule(env, module, **kwargs):
    injector = env['MODULE_INJECTORS'].get(module)
    if injector:
        return injector(env, **kwargs)
    return env
env.AddMethod(injectModule, 'InjectModule')

compileCommands = env.CompilationDatabase('compile_commands.json')
compileDb = env.Alias("compiledb", compileCommands)

# Microsoft Visual Studio Project generation for code browsing
vcxprojFile = env.Command(
    "mongodb.vcxproj",
    compileCommands,
    r"$PYTHON buildscripts\make_vcxproj.py mongodb")
vcxproj = env.Alias("vcxproj", vcxprojFile)

env.Alias("distsrc-tar", env.DistSrc("mongodb-src-${MONGO_VERSION}.tar"))
env.Alias("distsrc-tgz", env.GZip(
    target="mongodb-src-${MONGO_VERSION}.tgz",
    source=["mongodb-src-${MONGO_VERSION}.tar"])
)
env.Alias("distsrc-zip", env.DistSrc("mongodb-src-${MONGO_VERSION}.zip"))
env.Alias("distsrc", "distsrc-tgz")

env.SConscript(
    dirs=[
        'src',
    ],
    duplicate=False,
    exports=[
        'env',
    ],
    variant_dir='$BUILD_DIR',
)

all = env.Alias('all', ['core', 'tools', 'dbtest', 'unittests', 'integration_tests', 'benchmarks'])

# run the Dagger tool if it's installed
if should_dagger:
    dependencyDb = env.Alias("dagger", env.Dagger('library_dependency_graph.json'))
    # Require everything to be built before trying to extract build dependency information
    env.Requires(dependencyDb, all)

# We don't want installing files to cause them to flow into the cache,
# since presumably we can re-install them from the origin if needed.
env.NoCache(env.FindInstalledFiles())

# Declare the cache prune target
cachePrune = env.Command(
    target="#cache-prune",
    source=[
        "#buildscripts/scons_cache_prune.py",
    ],
    action="$PYTHON ${SOURCES[0]} --cache-dir=${CACHE_DIR.abspath} --cache-size=${CACHE_SIZE} --prune-ratio=${CACHE_PRUNE_TARGET/100.00}",
    CACHE_DIR=env.Dir(cacheDir),
)

env.AlwaysBuild(cachePrune)
env.Alias('cache-prune', cachePrune)

# Substitute environment variables in any build targets so that we can
# say, for instance:
#
# > scons --prefix=/foo/bar '$INSTALL_DIR'
# or
# > scons \$BUILD_DIR/mongo/base
#
# That way, you can reference targets under the variant dir or install
# path via an invariant name.
#
# We need to replace the values in the BUILD_TARGETS object in-place
# because SCons wants it to be a particular object.
for i, s in enumerate(BUILD_TARGETS):
    BUILD_TARGETS[i] = env.subst(s)<|MERGE_RESOLUTION|>--- conflicted
+++ resolved
@@ -173,24 +173,24 @@
     type='choice',
 )
 
-<<<<<<< HEAD
 add_option('inmemory',
     choices=['on', 'off'],
     const='on',
     default='off',
     help='Enable InMemory',
-=======
+    nargs='?',
+    type='choice',
+)
+
 add_option('mobile-se',
     choices=['on', 'off'],
     const='on',
     default='off',
     help='Enable Mobile Storage Engine',
->>>>>>> 0c1402ee
     nargs='?',
     type='choice',
 )
 
-<<<<<<< HEAD
 add_option('audit',
     help='Enable auditing',
     nargs=0,
@@ -201,8 +201,6 @@
     nargs=0,
 )
 
-=======
->>>>>>> 0c1402ee
 js_engine_choices = ['mozjs', 'none']
 add_option('js-engine',
     choices=js_engine_choices,
@@ -1786,17 +1784,15 @@
         wiredtiger = True
         env.SetConfigHeaderDefine("MONGO_CONFIG_WIREDTIGER_ENABLED")
 
-<<<<<<< HEAD
 inmemory = False
 if get_option('inmemory') == 'on':
     inmemory = True
     if not wiredtiger:
         env.FatalError("InMemory engine requires WiredTiger to build")
-=======
+
 mobile_se = False
 if get_option('mobile-se') == 'on':
     mobile_se = True
->>>>>>> 0c1402ee
 
 if env['TARGET_ARCH'] == 'i386':
     # If we are using GCC or clang to target 32 bit, set the ISA minimum to 'nocona',
