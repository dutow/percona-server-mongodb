--- conflicted
+++ resolved
@@ -1,13 +1,9 @@
 /**
  * Tests some practical use cases of the $facet stage.
-<<<<<<< HEAD
- *
- * @tags: [rocks_requires_fcv36]
-=======
  * @tags: [
+ *   rocks_requires_fcv36,
  *   requires_spawning_own_processes,
  * ]
->>>>>>> c2b9acad
  */
 (function() {
     "use strict";
