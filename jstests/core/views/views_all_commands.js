// @tags: [
//   assumes_superuser_permissions,
//   does_not_support_stepdowns,
//   requires_fastcount,
//   requires_getmore,
//   requires_non_retryable_commands,
//   requires_non_retryable_writes,
//   uses_map_reduce_with_temp_collections,
// ]

/*
 * Declaratively-defined tests for views for all database commands. This file contains a map of test
 * definitions as well as code to run them.
 *
 * The example test
 *
 *      {
 *          command: {insert: "view", documents: [{x: 1}]},
 *          expectFailure: true
 *      }
 *
 * invokes runCommand with `command` and expects it to fail with an error code specific to views.
 * A test can be an array of subtests as well.
 *
 * Each test or subtest takes the following options:
 *
 *  command
 *      The command object to pass to db.runCommand(). Each command can assume that there exists a
 *      view named "view", built on top of a collection named "collection". A command can also be a
 *      function that takes a db handle as argument and handles pass/failure checking internally.
 *
 *  isAdminCommand
 *      If true, will execute 'command' against the admin db.
 *
 *  skip
 *      A string that, if present, causes the test runner to skip running this command altogether.
 *      The value should be the reason why the test is being skipped. (There is a predefined
 *      selection of commonly-used reasons below.)
 *
 *  expectFailure
 *      If true, assert that the command fails. Otherwise, all commands are expected to succeed.
 *
 *  expectedErrorCode
 *      When 'expectFailure' is true, specifies the error code expected. Defaults to
 *      'CommandNotSupportedOnView' when not specified. Set to 'null' when expecting an error
 *      without an error code field.
 *
 *  setup
 *      A function that will be run before the command is executed. It takes a handle to the 'test'
 *      database as its single argument.
 *
 *  teardown
 *      A function that will be run after the command is executed. It takes a handle to the 'test'
 *      database as its single argument.
 *
 *  skipSharded
 *      If true, do not run this command on a mongos.
 *
 *  skipStandalone
 *      If true, do not run this command on a standalone mongod.
 */

(function() {
"use strict";

// Pre-written reasons for skipping a test.
const isAnInternalCommand = "internal command";
const isUnrelated = "is unrelated";

let viewsCommandTests = {
    _addShard: {skip: isAnInternalCommand},
    _cloneCollectionOptionsFromPrimaryShard: {skip: isAnInternalCommand},
    _configsvrAddShard: {skip: isAnInternalCommand},
    _configsvrAddShardToZone: {skip: isAnInternalCommand},
    _configsvrBalancerStart: {skip: isAnInternalCommand},
    _configsvrBalancerStatus: {skip: isAnInternalCommand},
    _configsvrBalancerStop: {skip: isAnInternalCommand},
    _configsvrCommitChunkMerge: {skip: isAnInternalCommand},
    _configsvrCommitChunkMigration: {skip: isAnInternalCommand},
    _configsvrCommitChunkSplit: {skip: isAnInternalCommand},
    _configsvrCommitMovePrimary: {skip: isAnInternalCommand},
    _configsvrCreateCollection: {skip: isAnInternalCommand},
    _configsvrCreateDatabase: {skip: isAnInternalCommand},
    _configsvrDropCollection: {skip: isAnInternalCommand},
    _configsvrDropDatabase: {skip: isAnInternalCommand},
    _configsvrEnableSharding: {skip: isAnInternalCommand},
    _configsvrMoveChunk: {skip: isAnInternalCommand},
    _configsvrMovePrimary: {skip: isAnInternalCommand},
    _configsvrRefineCollectionShardKey: {skip: isAnInternalCommand},
    _configsvrRenameCollection: {skip: isAnInternalCommand},
    _configsvrRemoveShard: {skip: isAnInternalCommand},
    _configsvrRemoveShardFromZone: {skip: isAnInternalCommand},
    _configsvrShardCollection: {skip: isAnInternalCommand},
    _configsvrUpdateZoneKeyRange: {skip: isAnInternalCommand},
    _cpuProfilerStart: {skip: isAnInternalCommand},
    _cpuProfilerStop: {skip: isAnInternalCommand},
    _flushDatabaseCacheUpdates: {skip: isUnrelated},
    _flushRoutingTableCacheUpdates: {skip: isUnrelated},
    _getNextSessionMods: {skip: isAnInternalCommand},
    _getUserCacheGeneration: {skip: isAnInternalCommand},
    _hashBSONElement: {skip: isAnInternalCommand},
    _isSelf: {skip: isAnInternalCommand},
    _mergeAuthzCollections: {skip: isAnInternalCommand},
    _migrateClone: {skip: isAnInternalCommand},
    _recvChunkAbort: {skip: isAnInternalCommand},
    _recvChunkCommit: {skip: isAnInternalCommand},
    _recvChunkStart: {skip: isAnInternalCommand},
    _recvChunkStatus: {skip: isAnInternalCommand},
    _shardsvrCloneCatalogData: {skip: isAnInternalCommand},
    _shardsvrMovePrimary: {skip: isAnInternalCommand},
    _shardsvrRenameCollection: {skip: isAnInternalCommand},
    _shardsvrShardCollection: {skip: isAnInternalCommand},
    _transferMods: {skip: isAnInternalCommand},
    abortTransaction: {skip: isUnrelated},
    addShard: {skip: isUnrelated},
    addShardToZone: {skip: isUnrelated},
    aggregate: {command: {aggregate: "view", pipeline: [{$match: {}}], cursor: {}}},
    appendOplogNote: {skip: isUnrelated},
    applyOps: {
        command: {applyOps: [{op: "i", o: {_id: 1}, ns: "test.view"}]},
        expectFailure: true,
        skipSharded: true,
    },
    authenticate: {skip: isUnrelated},
    availableQueryOptions: {skip: isAnInternalCommand},
    balancerStart: {skip: isUnrelated},
    balancerStatus: {skip: isUnrelated},
    balancerStop: {skip: isUnrelated},
    buildInfo: {skip: isUnrelated},
    captrunc: {
        command: {captrunc: "view", n: 2, inc: false},
        expectFailure: true,
    },
    checkShardingIndex: {skip: isUnrelated},
    cleanupOrphaned: {
        skip: "Tested in views/views_sharded.js",
    },
    clearLog: {skip: isUnrelated},
    cloneCollectionAsCapped: {
        command: {cloneCollectionAsCapped: "view", toCollection: "testcapped", size: 10240},
        expectFailure: true,
    },
    collMod: {command: {collMod: "view", viewOn: "other", pipeline: []}},
    collStats: {skip: "Tested in views/views_coll_stats.js"},
    commitTransaction: {skip: isUnrelated},
    compact: {command: {compact: "view", force: true}, expectFailure: true, skipSharded: true},
    configureFailPoint: {skip: isUnrelated},
    connPoolStats: {skip: isUnrelated},
    connPoolSync: {skip: isUnrelated},
    connectionStatus: {skip: isUnrelated},
    convertToCapped: {command: {convertToCapped: "view", size: 12345}, expectFailure: true},
    coordinateCommitTransaction: {skip: isUnrelated},
    count: {command: {count: "view"}},
    cpuload: {skip: isAnInternalCommand},
    create: {skip: "tested in views/views_creation.js"},
    createIndexes: {
        command: {createIndexes: "view", indexes: [{key: {x: 1}, name: "x_1"}]},
        expectFailure: true,
    },
    createRole: {
        command: {createRole: "testrole", privileges: [], roles: []},
        setup: function(conn) {
            assert.commandWorked(conn.runCommand({dropAllRolesFromDatabase: 1}));
        },
        teardown: function(conn) {
            assert.commandWorked(conn.runCommand({dropAllRolesFromDatabase: 1}));
        }
    },
    createUser: {
        command: {createUser: "testuser", pwd: "testpass", roles: []},
        setup: function(conn) {
            assert.commandWorked(conn.runCommand({dropAllUsersFromDatabase: 1}));
        },
        teardown: function(conn) {
            assert.commandWorked(conn.runCommand({dropAllUsersFromDatabase: 1}));
        }
    },
    currentOp: {skip: isUnrelated},
    dataSize: {
        command: {dataSize: "test.view"},
        expectFailure: true,
    },
    dbCheck: {command: {dbCheck: "view"}, expectFailure: true},
    dbHash: {
        command: function(conn) {
            let getHash = function() {
                let cmd = {dbHash: 1};
                let res = conn.runCommand(cmd);
                assert.commandWorked(res, tojson(cmd));
                return res.collections["system.views"];
            };
            // The checksum below should change if we change the views, but not otherwise.
            let hash1 = getHash();
            assert.commandWorked(conn.runCommand({create: "view2", viewOn: "view"}),
                                 "could not create view 'view2' on 'view'");
            let hash2 = getHash();
            assert.neq(hash1, hash2, "expected hash to change after creating new view");
            assert.commandWorked(conn.runCommand({drop: "view2"}), "problem dropping view2");
            let hash3 = getHash();
            assert.eq(hash1, hash3, "hash should be the same again after removing 'view2'");
        }
    },
    dbStats: {skip: "TODO(SERVER-25948)"},
    delete: {command: {delete: "view", deletes: [{q: {x: 1}, limit: 1}]}, expectFailure: true},
    distinct: {command: {distinct: "view", key: "_id"}},
    driverOIDTest: {skip: isUnrelated},
    drop: {command: {drop: "view"}},
    dropAllRolesFromDatabase: {skip: isUnrelated},
    dropAllUsersFromDatabase: {skip: isUnrelated},
    dropConnections: {skip: isUnrelated},
    dropDatabase: {command: {dropDatabase: 1}},
    dropIndexes: {command: {dropIndexes: "view"}, expectFailure: true},
    dropRole: {
        command: {dropRole: "testrole"},
        setup: function(conn) {
            assert.commandWorked(
                conn.runCommand({createRole: "testrole", privileges: [], roles: []}));
        },
        teardown: function(conn) {
            assert.commandWorked(conn.runCommand({dropAllRolesFromDatabase: 1}));
        }
    },
    dropUser: {skip: isUnrelated},
    echo: {skip: isUnrelated},
    emptycapped: {
        command: {emptycapped: "view"},
        expectFailure: true,
    },
    enableSharding: {skip: "Tested as part of shardCollection"},
    endSessions: {skip: isUnrelated},
    explain: {command: {explain: {count: "view"}}},
    features: {skip: isUnrelated},
    filemd5: {skip: isUnrelated},
    find: {skip: "tested in views/views_find.js & views/views_sharded.js"},
    findAndModify: {
        command: {findAndModify: "view", query: {a: 1}, update: {$set: {a: 2}}},
        expectFailure: true
    },
    flushRouterConfig: {skip: isUnrelated},
    fsync: {skip: isUnrelated},
    fsyncUnlock: {skip: isUnrelated},
    getDatabaseVersion: {skip: isUnrelated},
    geoSearch: {
        command: {
            geoSearch: "view",
            search: {},
            near: [-50, 37],
        },
        expectFailure: true
    },
    getCmdLineOpts: {skip: isUnrelated},
    getDiagnosticData: {skip: isUnrelated},
    getFreeMonitoringStatus: {skip: isUnrelated},
    getLastError: {skip: isUnrelated},
    getLog: {skip: isUnrelated},
    getMore: {
        setup: function(conn) {
            assert.commandWorked(conn.collection.remove({}));
            assert.commandWorked(conn.collection.insert([{_id: 1}, {_id: 2}, {_id: 3}]));
        },
        command: function(conn) {
            function testGetMoreForCommand(cmd) {
                let res = conn.runCommand(cmd);
                assert.commandWorked(res, tojson(cmd));
                let cursor = res.cursor;
                assert.eq(
                    cursor.ns, "test.view", "expected view namespace in cursor: " + tojson(cursor));
                let expectedFirstBatch = [{_id: 1}, {_id: 2}];
                assert.eq(cursor.firstBatch, expectedFirstBatch, "returned wrong firstBatch");
                let getmoreCmd = {getMore: cursor.id, collection: "view"};
                res = conn.runCommand(getmoreCmd);

                assert.commandWorked(res, tojson(getmoreCmd));
                assert.eq("test.view",
                          res.cursor.ns,
                          "expected view namespace in cursor: " + tojson(res));
            }
            // find command.
            let findCmd = {find: "view", filter: {_id: {$gt: 0}}, batchSize: 2};
            testGetMoreForCommand(findCmd);

            // aggregate command.
            let aggCmd = {
                aggregate: "view",
                pipeline: [{$match: {_id: {$gt: 0}}}],
                cursor: {batchSize: 2}
            };
            testGetMoreForCommand(aggCmd);
        }
    },
    getParameter: {skip: isUnrelated},
    getShardMap: {skip: isUnrelated},
    getShardVersion: {
        command: {getShardVersion: "test.view"},
        isAdminCommand: true,
        skipSharded: true,  // mongos is tested in views/views_sharded.js
    },
    getnonce: {skip: isUnrelated},
    godinsert: {skip: isAnInternalCommand},
    grantPrivilegesToRole: {skip: "tested in auth/commands_user_defined_roles.js"},
    grantRolesToRole: {skip: isUnrelated},
    grantRolesToUser: {skip: isUnrelated},
    handshake: {skip: isUnrelated},
    hostInfo: {skip: isUnrelated},
    httpClientRequest: {skip: isAnInternalCommand},
    insert: {command: {insert: "view", documents: [{x: 1}]}, expectFailure: true},
    invalidateUserCache: {skip: isUnrelated},
    isdbgrid: {skip: isUnrelated},
    isMaster: {skip: isUnrelated},
    killCursors: {
        setup: function(conn) {
            assert.commandWorked(conn.collection.remove({}));
            assert.commandWorked(conn.collection.insert([{_id: 1}, {_id: 2}, {_id: 3}]));
        },
        command: function(conn) {
            // First get and check a partial result for an aggregate command.
            let aggCmd = {aggregate: "view", pipeline: [{$sort: {_id: 1}}], cursor: {batchSize: 2}};
            let res = conn.runCommand(aggCmd);
            assert.commandWorked(res, tojson(aggCmd));
            let cursor = res.cursor;
            assert.eq(
                cursor.ns, "test.view", "expected view namespace in cursor: " + tojson(cursor));
            let expectedFirstBatch = [{_id: 1}, {_id: 2}];
            assert.eq(cursor.firstBatch, expectedFirstBatch, "aggregate returned wrong firstBatch");

            // Then check correct execution of the killCursors command.
            let killCursorsCmd = {killCursors: "view", cursors: [cursor.id]};
            res = conn.runCommand(killCursorsCmd);
            assert.commandWorked(res, tojson(killCursorsCmd));
            let expectedRes = {
                cursorsKilled: [cursor.id],
                cursorsNotFound: [],
                cursorsAlive: [],
                cursorsUnknown: [],
                ok: 1
            };
            delete res.operationTime;
            delete res.$clusterTime;
            assert.eq(expectedRes, res, "unexpected result for: " + tojson(killCursorsCmd));
        }
    },
    killOp: {skip: isUnrelated},
    killSessions: {skip: isUnrelated},
    killAllSessions: {skip: isUnrelated},
    killAllSessionsByPattern: {skip: isUnrelated},
    listCollections: {skip: "tested in views/views_creation.js"},
    listCommands: {skip: isUnrelated},
    listDatabases: {skip: isUnrelated},
    listIndexes: {command: {listIndexes: "view"}, expectFailure: true},
    listShards: {skip: isUnrelated},
    lockInfo: {skip: isUnrelated},
    logApplicationMessage: {skip: isUnrelated},
    logRotate: {skip: isUnrelated},
    logout: {skip: isUnrelated},
    makeSnapshot: {skip: isAnInternalCommand},
    mapReduce: {
        command:
            {mapReduce: "view", map: function() {}, reduce: function(key, vals) {}, out: "out"},
        expectFailure: true
    },
    "mapreduce.shardedfinish": {skip: isAnInternalCommand},
    mergeChunks: {
        command: {mergeChunks: "test.view", bounds: [{x: 0}, {x: 10}]},
        skipStandalone: true,
        isAdminCommand: true,
        expectFailure: true,
        expectedErrorCode: ErrorCodes.NamespaceNotSharded,
    },
    moveChunk: {
        command: {moveChunk: "test.view"},
        skipStandalone: true,
        isAdminCommand: true,
        expectFailure: true,
        expectedErrorCode: ErrorCodes.NamespaceNotSharded,
    },
    movePrimary: {skip: "Tested in sharding/movePrimary1.js"},
    multicast: {skip: isUnrelated},
    netstat: {skip: isAnInternalCommand},
    ping: {command: {ping: 1}},
    planCacheClear: {command: {planCacheClear: "view"}, expectFailure: true},
    planCacheClearFilters: {command: {planCacheClearFilters: "view"}, expectFailure: true},
    planCacheListFilters: {command: {planCacheListFilters: "view"}, expectFailure: true},
    planCacheListPlans: {command: {planCacheListPlans: "view"}, expectFailure: true},
    planCacheListQueryShapes: {command: {planCacheListQueryShapes: "view"}, expectFailure: true},
    planCacheSetFilter: {command: {planCacheSetFilter: "view"}, expectFailure: true},
    prepareTransaction: {skip: isUnrelated},
    profile: {skip: isUnrelated},
    refineCollectionShardKey: {skip: isUnrelated},
    refreshLogicalSessionCacheNow: {skip: isAnInternalCommand},
    reapLogicalSessionCacheNow: {skip: isAnInternalCommand},
    refreshSessions: {skip: isUnrelated},
    restartCatalog: {skip: isAnInternalCommand},
    reIndex: {command: {reIndex: "view"}, expectFailure: true},
    removeShard: {skip: isUnrelated},
    removeShardFromZone: {skip: isUnrelated},
    renameCollection: [
        {
            isAdminCommand: true,
            command: {renameCollection: "test.view", to: "test.otherview"},
            expectFailure: true,
            skipSharded: true,
        },
        {
            isAdminCommand: true,
            command: {renameCollection: "test.collection", to: "test.view"},
            expectFailure: true,
            expectedErrorCode: ErrorCodes.NamespaceExists,
            skipSharded: true,
        }
    ],
    repairDatabase: {skip: isUnrelated},
    replSetAbortPrimaryCatchUp: {skip: isUnrelated},
    replSetFreeze: {skip: isUnrelated},
    replSetGetConfig: {skip: isUnrelated},
    replSetGetRBID: {skip: isUnrelated},
    replSetGetStatus: {skip: isUnrelated},
    replSetHeartbeat: {skip: isUnrelated},
    replSetInitiate: {skip: isUnrelated},
    replSetMaintenance: {skip: isUnrelated},
    replSetReconfig: {skip: isUnrelated},
    replSetRequestVotes: {skip: isUnrelated},
    replSetStepDown: {skip: isUnrelated},
    replSetStepUp: {skip: isUnrelated},
    replSetSyncFrom: {skip: isUnrelated},
    replSetTest: {skip: isUnrelated},
    replSetUpdatePosition: {skip: isUnrelated},
    replSetResizeOplog: {skip: isUnrelated},
    resetError: {skip: isUnrelated},
    revokePrivilegesFromRole: {
        command: {
            revokePrivilegesFromRole: "testrole",
            privileges: [{resource: {db: "test", collection: "view"}, actions: ["find"]}]
        },
        setup: function(conn) {
            assert.commandWorked(
                conn.runCommand({createRole: "testrole", privileges: [], roles: []}));
        },
        teardown: function(conn) {
            assert.commandWorked(conn.runCommand({dropAllRolesFromDatabase: 1}));
        }
    },
    revokeRolesFromRole: {skip: isUnrelated},
    revokeRolesFromUser: {skip: isUnrelated},
    rolesInfo: {skip: isUnrelated},
    saslContinue: {skip: isUnrelated},
    saslStart: {skip: isUnrelated},
    serverStatus: {command: {serverStatus: 1}, skip: isUnrelated},
    setIndexCommitQuorum: {skip: isUnrelated},
    setCommittedSnapshot: {skip: isAnInternalCommand},
    setFeatureCompatibilityVersion: {skip: isUnrelated},
    setFreeMonitoring: {skip: isUnrelated},
    setParameter: {skip: isUnrelated},
    setShardVersion: {skip: isUnrelated},
    shardCollection: {
        command: {shardCollection: "test.view", key: {_id: 1}},
        setup: function(conn) {
            assert.commandWorked(conn.adminCommand({enableSharding: "test"}));
        },
        skipStandalone: true,
        expectFailure: true,
        isAdminCommand: true,
    },
    shardConnPoolStats: {skip: isUnrelated},
    shardingState: {skip: isUnrelated},
    shutdown: {skip: isUnrelated},
    sleep: {skip: isUnrelated},
    split: {
        command: {split: "test.view", find: {_id: 1}},
        skipStandalone: true,
        expectFailure: true,
        expectedErrorCode: ErrorCodes.NamespaceNotSharded,
        isAdminCommand: true,
    },
    splitChunk: {
        command: {
            splitChunk: "test.view",
            from: "shard0000",
            min: {x: MinKey},
            max: {x: 0},
            keyPattern: {x: 1},
            splitKeys: [{x: -2}, {x: -1}],
            shardVersion: [Timestamp(1, 2), ObjectId()]
        },
        skipSharded: true,
        expectFailure: true,
        expectedErrorCode: 193,
        isAdminCommand: true,
    },
    splitVector: {
        command: {
            splitVector: "test.view",
            keyPattern: {x: 1},
            maxChunkSize: 1,
        },
        expectFailure: true,
    },
    stageDebug: {skip: isAnInternalCommand},
    startRecordingTraffic: {skip: isUnrelated},
    startSession: {skip: isAnInternalCommand},
    stopRecordingTraffic: {skip: isUnrelated},
    top: {skip: "tested in views/views_stats.js"},
    touch: {
        command: {touch: "view", data: true},
        expectFailure: true,
    },
    unsetSharding: {skip: isAnInternalCommand},
    update: {command: {update: "view", updates: [{q: {x: 1}, u: {x: 2}}]}, expectFailure: true},
    updateRole: {
        command: {
            updateRole: "testrole",
            privileges: [{resource: {db: "test", collection: "view"}, actions: ["find"]}]
        },
        setup: function(conn) {
            assert.commandWorked(
                conn.runCommand({createRole: "testrole", privileges: [], roles: []}));
        },
        teardown: function(conn) {
            assert.commandWorked(conn.runCommand({dropAllRolesFromDatabase: 1}));
        }
    },
    updateUser: {skip: isUnrelated},
    updateZoneKeyRange: {skip: isUnrelated},
    usersInfo: {skip: isUnrelated},
    validate: {command: {validate: "view"}, expectFailure: true},
    waitForOngoingChunkSplits: {skip: isUnrelated},
    voteCommitIndexBuild: {skip: isUnrelated},
    voteCommitTransaction: {skip: isUnrelated},
    voteAbortTransaction: {skip: isUnrelated},
    whatsmyuri: {skip: isUnrelated},
<<<<<<< HEAD

    // Percona commands
    auditGetOptions: {skip: isUnrelated},
    createBackup: {skip: isUnrelated},
=======
    whatsmysni: {skip: isUnrelated}
>>>>>>> ebb647b0
};

/**
 * Helper function for failing commands or writes that checks the result 'res' of either.
 * If 'code' is null we only check for failure, otherwise we confirm error code matches as
 * well. On assert 'msg' is printed.
 */
let assertCommandOrWriteFailed = function(res, code, msg) {
    if (res.writeErrors !== undefined)
        assert.neq(0, res.writeErrors.length, msg);
    else if (res.code !== null)
        assert.commandFailedWithCode(res, code, msg);
    else
        assert.commandFailed(res, msg);
};

// Are we on a mongos?
var isMaster = db.runCommand("ismaster");
assert.commandWorked(isMaster);
var isMongos = (isMaster.msg === "isdbgrid");

// Obtain a list of all commands.
let res = db.runCommand({listCommands: 1});
assert.commandWorked(res);

let commands = Object.keys(res.commands);
for (let command of commands) {
    let test = viewsCommandTests[command];
    assert(test !== undefined,
           "Coverage failure: must explicitly define a views test for " + command);

    if (!(test instanceof Array))
        test = [test];
    let subtest_nr = 0;
    for (let subtest of test) {
        // Tests can be explicitly skipped. Print the name of the skipped test, as well as
        // the reason why.
        if (subtest.skip !== undefined) {
            print("Skipping " + command + ": " + subtest.skip);
            continue;
        }

        let dbHandle = db.getSiblingDB("test");
        let commandHandle = dbHandle;

        // Skip tests depending on sharding configuration.
        if (subtest.skipSharded && isMongos) {
            print("Skipping " + command + ": not applicable to mongoS");
            continue;
        }

        if (subtest.skipStandalone && !isMongos) {
            print("Skipping " + command + ": not applicable to mongoD");
            continue;
        }

        // Perform test setup, and call any additional setup callbacks provided by the test.
        // All tests assume that there exists a view named 'view' that is backed by
        // 'collection'.
        assert.commandWorked(dbHandle.dropDatabase());
        assert.commandWorked(dbHandle.runCommand({create: "view", viewOn: "collection"}));
        assert.commandWorked(dbHandle.collection.insert({x: 1}));
        if (subtest.setup !== undefined)
            subtest.setup(dbHandle);

        // Execute the command. Print the command name for the first subtest, as otherwise
        // it may be hard to figure out what command caused a failure.
        if (!subtest_nr++)
            print("Testing " + command);

        if (subtest.isAdminCommand)
            commandHandle = db.getSiblingDB("admin");

        if (subtest.expectFailure) {
            let expectedErrorCode = subtest.expectedErrorCode;
            if (expectedErrorCode === undefined)
                expectedErrorCode = ErrorCodes.CommandNotSupportedOnView;

            assertCommandOrWriteFailed(commandHandle.runCommand(subtest.command),
                                       expectedErrorCode,
                                       tojson(subtest.command));
        } else if (subtest.command instanceof Function)
            subtest.command(commandHandle);
        else
            assert.commandWorked(commandHandle.runCommand(subtest.command),
                                 tojson(subtest.command));

        if (subtest.teardown !== undefined)
            subtest.teardown(dbHandle);
    }
}
}());<|MERGE_RESOLUTION|>--- conflicted
+++ resolved
@@ -527,14 +527,11 @@
     voteCommitTransaction: {skip: isUnrelated},
     voteAbortTransaction: {skip: isUnrelated},
     whatsmyuri: {skip: isUnrelated},
-<<<<<<< HEAD
+    whatsmysni: {skip: isUnrelated},
 
     // Percona commands
     auditGetOptions: {skip: isUnrelated},
     createBackup: {skip: isUnrelated},
-=======
-    whatsmysni: {skip: isUnrelated}
->>>>>>> ebb647b0
 };
 
 /**
