// @tags: [
//   assumes_superuser_permissions,
//   does_not_support_stepdowns,
//   requires_fastcount,
//   requires_getmore,
//   requires_non_retryable_commands,
//   requires_non_retryable_writes,
// ]

/*
 * Declaratively-defined tests for views for all database commands. This file contains a map of test
 * definitions as well as code to run them.
 *
 * The example test
 *
 *      {
 *          command: {insert: "view", documents: [{x: 1}]},
 *          expectFailure: true
 *      }
 *
 * invokes runCommand with `command` and expects it to fail with an error code specific to views.
 * A test can be an array of subtests as well.
 *
 * Each test or subtest takes the following options:
 *
 *  command
 *      The command object to pass to db.runCommand(). Each command can assume that there exists a
 *      view named "view", built on top of a collection named "collection". A command can also be a
 *      function that takes a db handle as argument and handles pass/failure checking internally.
 *
 *  isAdminCommand
 *      If true, will execute 'command' against the admin db.
 *
 *  skip
 *      A string that, if present, causes the test runner to skip running this command altogether.
 *      The value should be the reason why the test is being skipped. (There is a predefined
 *      selection of commonly-used reasons below.)
 *
 *  expectFailure
 *      If true, assert that the command fails. Otherwise, all commands are expected to succeed.
 *
 *  expectedErrorCode
 *      When 'expectFailure' is true, specifies the error code expected. Defaults to
 *      'CommandNotSupportedOnView' when not specified. Set to 'null' when expecting an error
 *      without an error code field.
 *
 *  setup
 *      A function that will be run before the command is executed. It takes a handle to the 'test'
 *      database as its single argument.
 *
 *  teardown
 *      A function that will be run after the command is executed. It takes a handle to the 'test'
 *      database as its single argument.
 *
 *  skipSharded
 *      If true, do not run this command on a mongos.
 *
 *  skipStandalone
 *      If true, do not run this command on a standalone mongod.
 */

(function() {
"use strict";

// Pre-written reasons for skipping a test.
const isAnInternalCommand = "internal command";
const isUnrelated = "is unrelated";

let viewsCommandTests = {
    _addShard: {skip: isAnInternalCommand},
    _cloneCollectionOptionsFromPrimaryShard: {skip: isAnInternalCommand},
    _configsvrAddShard: {skip: isAnInternalCommand},
    _configsvrAddShardToZone: {skip: isAnInternalCommand},
    _configsvrBalancerStart: {skip: isAnInternalCommand},
    _configsvrBalancerStatus: {skip: isAnInternalCommand},
    _configsvrBalancerStop: {skip: isAnInternalCommand},
    _configsvrCommitChunkMerge: {skip: isAnInternalCommand},
    _configsvrCommitChunkMigration: {skip: isAnInternalCommand},
    _configsvrCommitChunkSplit: {skip: isAnInternalCommand},
    _configsvrCommitMovePrimary: {skip: isAnInternalCommand},
    _configsvrCreateCollection: {skip: isAnInternalCommand},
    _configsvrCreateDatabase: {skip: isAnInternalCommand},
    _configsvrDropCollection: {skip: isAnInternalCommand},
    _configsvrDropDatabase: {skip: isAnInternalCommand},
    _configsvrEnableSharding: {skip: isAnInternalCommand},
    _configsvrMoveChunk: {skip: isAnInternalCommand},
    _configsvrMovePrimary: {skip: isAnInternalCommand},
    _configsvrRefineCollectionShardKey: {skip: isAnInternalCommand},
    _configsvrRenameCollection: {skip: isAnInternalCommand},
    _configsvrRemoveShard: {skip: isAnInternalCommand},
    _configsvrRemoveShardFromZone: {skip: isAnInternalCommand},
    _configsvrShardCollection: {skip: isAnInternalCommand},
    _configsvrUpdateZoneKeyRange: {skip: isAnInternalCommand},
    _cpuProfilerStart: {skip: isAnInternalCommand},
    _cpuProfilerStop: {skip: isAnInternalCommand},
    _flushDatabaseCacheUpdates: {skip: isUnrelated},
    _flushRoutingTableCacheUpdates: {skip: isUnrelated},
    _getNextSessionMods: {skip: isAnInternalCommand},
    _getUserCacheGeneration: {skip: isAnInternalCommand},
    _hashBSONElement: {skip: isAnInternalCommand},
    _isSelf: {skip: isAnInternalCommand},
    _mergeAuthzCollections: {skip: isAnInternalCommand},
    _migrateClone: {skip: isAnInternalCommand},
    _recvChunkAbort: {skip: isAnInternalCommand},
    _recvChunkCommit: {skip: isAnInternalCommand},
    _recvChunkStart: {skip: isAnInternalCommand},
    _recvChunkStatus: {skip: isAnInternalCommand},
    _shardsvrCloneCatalogData: {skip: isAnInternalCommand},
    _shardsvrMovePrimary: {skip: isAnInternalCommand},
    _shardsvrRenameCollection: {skip: isAnInternalCommand},
    _shardsvrShardCollection: {skip: isAnInternalCommand},
    _transferMods: {skip: isAnInternalCommand},
    abortTransaction: {skip: isUnrelated},
    addShard: {skip: isUnrelated},
    addShardToZone: {skip: isUnrelated},
    aggregate: {command: {aggregate: "view", pipeline: [{$match: {}}], cursor: {}}},
    appendOplogNote: {skip: isUnrelated},
    applyOps: {
        command: {applyOps: [{op: "i", o: {_id: 1}, ns: "test.view"}]},
        expectFailure: true,
        skipSharded: true,
    },
    authenticate: {skip: isUnrelated},
    availableQueryOptions: {skip: isAnInternalCommand},
    balancerStart: {skip: isUnrelated},
    balancerStatus: {skip: isUnrelated},
    balancerStop: {skip: isUnrelated},
    buildInfo: {skip: isUnrelated},
    captrunc: {
        command: {captrunc: "view", n: 2, inc: false},
        expectFailure: true,
    },
    checkShardingIndex: {skip: isUnrelated},
    cleanupOrphaned: {
        skip: "Tested in views/views_sharded.js",
    },
    clearLog: {skip: isUnrelated},
    cloneCollectionAsCapped: {
        command: {cloneCollectionAsCapped: "view", toCollection: "testcapped", size: 10240},
        expectFailure: true,
    },
    collMod: {command: {collMod: "view", viewOn: "other", pipeline: []}},
    collStats: {skip: "Tested in views/views_coll_stats.js"},
    commitTransaction: {skip: isUnrelated},
    compact: {command: {compact: "view", force: true}, expectFailure: true, skipSharded: true},
    configureFailPoint: {skip: isUnrelated},
    connPoolStats: {skip: isUnrelated},
    connPoolSync: {skip: isUnrelated},
    connectionStatus: {skip: isUnrelated},
    convertToCapped: {command: {convertToCapped: "view", size: 12345}, expectFailure: true},
    coordinateCommitTransaction: {skip: isUnrelated},
    count: {command: {count: "view"}},
    cpuload: {skip: isAnInternalCommand},
    create: {skip: "tested in views/views_creation.js"},
    createIndexes: {
        command: {createIndexes: "view", indexes: [{key: {x: 1}, name: "x_1"}]},
        expectFailure: true,
    },
    createRole: {
        command: {createRole: "testrole", privileges: [], roles: []},
        setup: function(conn) {
            assert.commandWorked(conn.runCommand({dropAllRolesFromDatabase: 1}));
        },
        teardown: function(conn) {
            assert.commandWorked(conn.runCommand({dropAllRolesFromDatabase: 1}));
        }
    },
    createUser: {
        command: {createUser: "testuser", pwd: "testpass", roles: []},
        setup: function(conn) {
            assert.commandWorked(conn.runCommand({dropAllUsersFromDatabase: 1}));
        },
        teardown: function(conn) {
            assert.commandWorked(conn.runCommand({dropAllUsersFromDatabase: 1}));
        }
    },
    currentOp: {skip: isUnrelated},
    dataSize: {
        command: {dataSize: "test.view"},
        expectFailure: true,
    },
    dbCheck: {command: {dbCheck: "view"}, expectFailure: true},
    dbHash: {
        command: function(conn) {
            let getHash = function() {
                let cmd = {dbHash: 1};
                let res = conn.runCommand(cmd);
                assert.commandWorked(res, tojson(cmd));
                return res.collections["system.views"];
            };
            // The checksum below should change if we change the views, but not otherwise.
            let hash1 = getHash();
            assert.commandWorked(conn.runCommand({create: "view2", viewOn: "view"}),
                                 "could not create view 'view2' on 'view'");
            let hash2 = getHash();
            assert.neq(hash1, hash2, "expected hash to change after creating new view");
            assert.commandWorked(conn.runCommand({drop: "view2"}), "problem dropping view2");
            let hash3 = getHash();
            assert.eq(hash1, hash3, "hash should be the same again after removing 'view2'");
        }
    },
    dbStats: {skip: "TODO(SERVER-25948)"},
    delete: {command: {delete: "view", deletes: [{q: {x: 1}, limit: 1}]}, expectFailure: true},
    distinct: {command: {distinct: "view", key: "_id"}},
    driverOIDTest: {skip: isUnrelated},
    drop: {command: {drop: "view"}},
    dropAllRolesFromDatabase: {skip: isUnrelated},
    dropAllUsersFromDatabase: {skip: isUnrelated},
    dropConnections: {skip: isUnrelated},
    dropDatabase: {command: {dropDatabase: 1}},
    dropIndexes: {command: {dropIndexes: "view"}, expectFailure: true},
    dropRole: {
        command: {dropRole: "testrole"},
        setup: function(conn) {
            assert.commandWorked(
                conn.runCommand({createRole: "testrole", privileges: [], roles: []}));
        },
        teardown: function(conn) {
            assert.commandWorked(conn.runCommand({dropAllRolesFromDatabase: 1}));
        }
    },
    dropUser: {skip: isUnrelated},
    echo: {skip: isUnrelated},
    emptycapped: {
        command: {emptycapped: "view"},
        expectFailure: true,
    },
    enableSharding: {skip: "Tested as part of shardCollection"},
    endSessions: {skip: isUnrelated},
    explain: {command: {explain: {count: "view"}}},
    features: {skip: isUnrelated},
    filemd5: {skip: isUnrelated},
    find: {skip: "tested in views/views_find.js & views/views_sharded.js"},
    findAndModify: {
        command: {findAndModify: "view", query: {a: 1}, update: {$set: {a: 2}}},
        expectFailure: true
    },
    flushRouterConfig: {skip: isUnrelated},
    fsync: {skip: isUnrelated},
    fsyncUnlock: {skip: isUnrelated},
    getDatabaseVersion: {skip: isUnrelated},
    geoSearch: {
        command: {
            geoSearch: "view",
            search: {},
            near: [-50, 37],
        },
        expectFailure: true
    },
    getCmdLineOpts: {skip: isUnrelated},
    getDiagnosticData: {skip: isUnrelated},
    getFreeMonitoringStatus: {skip: isUnrelated},
    getLastError: {skip: isUnrelated},
    getLog: {skip: isUnrelated},
    getMore: {
        setup: function(conn) {
            assert.writeOK(conn.collection.remove({}));
            assert.writeOK(conn.collection.insert([{_id: 1}, {_id: 2}, {_id: 3}]));
        },
        command: function(conn) {
            function testGetMoreForCommand(cmd) {
                let res = conn.runCommand(cmd);
                assert.commandWorked(res, tojson(cmd));
                let cursor = res.cursor;
                assert.eq(
                    cursor.ns, "test.view", "expected view namespace in cursor: " + tojson(cursor));
                let expectedFirstBatch = [{_id: 1}, {_id: 2}];
                assert.eq(cursor.firstBatch, expectedFirstBatch, "returned wrong firstBatch");
                let getmoreCmd = {getMore: cursor.id, collection: "view"};
                res = conn.runCommand(getmoreCmd);

                assert.commandWorked(res, tojson(getmoreCmd));
                assert.eq("test.view",
                          res.cursor.ns,
                          "expected view namespace in cursor: " + tojson(res));
            }
            // find command.
            let findCmd = {find: "view", filter: {_id: {$gt: 0}}, batchSize: 2};
            testGetMoreForCommand(findCmd);

            // aggregate command.
            let aggCmd = {
                aggregate: "view",
                pipeline: [{$match: {_id: {$gt: 0}}}],
                cursor: {batchSize: 2}
            };
            testGetMoreForCommand(aggCmd);
        }
    },
    getParameter: {skip: isUnrelated},
    getShardMap: {skip: isUnrelated},
    getShardVersion: {
        command: {getShardVersion: "test.view"},
        isAdminCommand: true,
        expectFailure: true,
        skipSharded: true,  // mongos is tested in views/views_sharded.js
    },
    getnonce: {skip: isUnrelated},
    godinsert: {skip: isAnInternalCommand},
    grantPrivilegesToRole: {skip: "tested in auth/commands_user_defined_roles.js"},
    grantRolesToRole: {skip: isUnrelated},
    grantRolesToUser: {skip: isUnrelated},
    handshake: {skip: isUnrelated},
    hostInfo: {skip: isUnrelated},
    httpClientRequest: {skip: isAnInternalCommand},
    insert: {command: {insert: "view", documents: [{x: 1}]}, expectFailure: true},
    invalidateUserCache: {skip: isUnrelated},
    isdbgrid: {skip: isUnrelated},
    isMaster: {skip: isUnrelated},
    killCursors: {
        setup: function(conn) {
            assert.writeOK(conn.collection.remove({}));
            assert.writeOK(conn.collection.insert([{_id: 1}, {_id: 2}, {_id: 3}]));
        },
        command: function(conn) {
            // First get and check a partial result for an aggregate command.
            let aggCmd = {aggregate: "view", pipeline: [{$sort: {_id: 1}}], cursor: {batchSize: 2}};
            let res = conn.runCommand(aggCmd);
            assert.commandWorked(res, tojson(aggCmd));
            let cursor = res.cursor;
            assert.eq(
                cursor.ns, "test.view", "expected view namespace in cursor: " + tojson(cursor));
            let expectedFirstBatch = [{_id: 1}, {_id: 2}];
            assert.eq(cursor.firstBatch, expectedFirstBatch, "aggregate returned wrong firstBatch");

            // Then check correct execution of the killCursors command.
            let killCursorsCmd = {killCursors: "view", cursors: [cursor.id]};
            res = conn.runCommand(killCursorsCmd);
            assert.commandWorked(res, tojson(killCursorsCmd));
            let expectedRes = {
                cursorsKilled: [cursor.id],
                cursorsNotFound: [],
                cursorsAlive: [],
                cursorsUnknown: [],
                ok: 1
            };
            delete res.operationTime;
            delete res.$clusterTime;
            assert.eq(expectedRes, res, "unexpected result for: " + tojson(killCursorsCmd));
        }
    },
    killOp: {skip: isUnrelated},
    killSessions: {skip: isUnrelated},
    killAllSessions: {skip: isUnrelated},
    killAllSessionsByPattern: {skip: isUnrelated},
    listCollections: {skip: "tested in views/views_creation.js"},
    listCommands: {skip: isUnrelated},
    listDatabases: {skip: isUnrelated},
    listIndexes: {command: {listIndexes: "view"}, expectFailure: true},
    listShards: {skip: isUnrelated},
    lockInfo: {skip: isUnrelated},
    logApplicationMessage: {skip: isUnrelated},
    logRotate: {skip: isUnrelated},
    logout: {skip: isUnrelated},
    makeSnapshot: {skip: isAnInternalCommand},
    mapReduce: {
        command:
            {mapReduce: "view", map: function() {}, reduce: function(key, vals) {}, out: "out"},
        expectFailure: true
    },
    "mapreduce.shardedfinish": {skip: isAnInternalCommand},
    mergeChunks: {
        command: {mergeChunks: "test.view", bounds: [{x: 0}, {x: 10}]},
        skipStandalone: true,
        isAdminCommand: true,
        expectFailure: true,
        expectedErrorCode: ErrorCodes.NamespaceNotSharded,
    },
    moveChunk: {
        command: {moveChunk: "test.view"},
        skipStandalone: true,
        isAdminCommand: true,
        expectFailure: true,
        expectedErrorCode: ErrorCodes.NamespaceNotSharded,
    },
    movePrimary: {skip: "Tested in sharding/movePrimary1.js"},
    multicast: {skip: isUnrelated},
    netstat: {skip: isAnInternalCommand},
    ping: {command: {ping: 1}},
    planCacheClear: {command: {planCacheClear: "view"}, expectFailure: true},
    planCacheClearFilters: {command: {planCacheClearFilters: "view"}, expectFailure: true},
    planCacheListFilters: {command: {planCacheListFilters: "view"}, expectFailure: true},
    planCacheListPlans: {command: {planCacheListPlans: "view"}, expectFailure: true},
    planCacheListQueryShapes: {command: {planCacheListQueryShapes: "view"}, expectFailure: true},
    planCacheSetFilter: {command: {planCacheSetFilter: "view"}, expectFailure: true},
    prepareTransaction: {skip: isUnrelated},
    profile: {skip: isUnrelated},
    refineCollectionShardKey: {skip: isUnrelated},
    refreshLogicalSessionCacheNow: {skip: isAnInternalCommand},
    reapLogicalSessionCacheNow: {skip: isAnInternalCommand},
    refreshSessions: {skip: isUnrelated},
    restartCatalog: {skip: isAnInternalCommand},
    reIndex: {command: {reIndex: "view"}, expectFailure: true},
    removeShard: {skip: isUnrelated},
    removeShardFromZone: {skip: isUnrelated},
    renameCollection: [
        {
            isAdminCommand: true,
            command: {renameCollection: "test.view", to: "test.otherview"},
            expectFailure: true,
            skipSharded: true,
        },
        {
            isAdminCommand: true,
            command: {renameCollection: "test.collection", to: "test.view"},
            expectFailure: true,
            expectedErrorCode: ErrorCodes.NamespaceExists,
            skipSharded: true,
        }
    ],
    repairCursor: {command: {repairCursor: "view"}, expectFailure: true},
    repairDatabase: {skip: isUnrelated},
    replSetAbortPrimaryCatchUp: {skip: isUnrelated},
    replSetFreeze: {skip: isUnrelated},
    replSetGetConfig: {skip: isUnrelated},
    replSetGetRBID: {skip: isUnrelated},
    replSetGetStatus: {skip: isUnrelated},
    replSetHeartbeat: {skip: isUnrelated},
    replSetInitiate: {skip: isUnrelated},
    replSetMaintenance: {skip: isUnrelated},
    replSetReconfig: {skip: isUnrelated},
    replSetRequestVotes: {skip: isUnrelated},
    replSetStepDown: {skip: isUnrelated},
    replSetStepUp: {skip: isUnrelated},
    replSetSyncFrom: {skip: isUnrelated},
    replSetTest: {skip: isUnrelated},
    replSetUpdatePosition: {skip: isUnrelated},
    replSetResizeOplog: {skip: isUnrelated},
    resetError: {skip: isUnrelated},
    revokePrivilegesFromRole: {
        command: {
            revokePrivilegesFromRole: "testrole",
            privileges: [{resource: {db: "test", collection: "view"}, actions: ["find"]}]
        },
        setup: function(conn) {
            assert.commandWorked(
                conn.runCommand({createRole: "testrole", privileges: [], roles: []}));
        },
        teardown: function(conn) {
            assert.commandWorked(conn.runCommand({dropAllRolesFromDatabase: 1}));
        }
    },
    revokeRolesFromRole: {skip: isUnrelated},
    revokeRolesFromUser: {skip: isUnrelated},
    rolesInfo: {skip: isUnrelated},
    saslContinue: {skip: isUnrelated},
    saslStart: {skip: isUnrelated},
    serverStatus: {command: {serverStatus: 1}, skip: isUnrelated},
    setIndexCommitQuorum: {skip: isUnrelated},
    setCommittedSnapshot: {skip: isAnInternalCommand},
    setFeatureCompatibilityVersion: {skip: isUnrelated},
    setFreeMonitoring: {skip: isUnrelated},
    setParameter: {skip: isUnrelated},
    setShardVersion: {skip: isUnrelated},
    shardCollection: {
        command: {shardCollection: "test.view", key: {_id: 1}},
        setup: function(conn) {
            assert.commandWorked(conn.adminCommand({enableSharding: "test"}));
        },
        skipStandalone: true,
        expectFailure: true,
        isAdminCommand: true,
    },
    shardConnPoolStats: {skip: isUnrelated},
    shardingState: {skip: isUnrelated},
    shutdown: {skip: isUnrelated},
    sleep: {skip: isUnrelated},
    split: {
        command: {split: "test.view", find: {_id: 1}},
        skipStandalone: true,
        expectFailure: true,
        expectedErrorCode: ErrorCodes.NamespaceNotSharded,
        isAdminCommand: true,
    },
    splitChunk: {
        command: {
            splitChunk: "test.view",
            from: "shard0000",
            min: {x: MinKey},
            max: {x: 0},
            keyPattern: {x: 1},
            splitKeys: [{x: -2}, {x: -1}],
            shardVersion: [Timestamp(1, 2), ObjectId()]
        },
        skipSharded: true,
        expectFailure: true,
        expectedErrorCode: 193,
        isAdminCommand: true,
    },
    splitVector: {
        command: {
            splitVector: "test.view",
            keyPattern: {x: 1},
            maxChunkSize: 1,
        },
        expectFailure: true,
    },
    stageDebug: {skip: isAnInternalCommand},
    startRecordingTraffic: {skip: isUnrelated},
    startSession: {skip: isAnInternalCommand},
    stopRecordingTraffic: {skip: isUnrelated},
    top: {skip: "tested in views/views_stats.js"},
    touch: {
        command: {touch: "view", data: true},
        expectFailure: true,
    },
    twoPhaseCreateIndexes: {
        command: {twoPhaseCreateIndexes: "view", indexes: [{key: {x: 1}, name: "x_1"}]},
        expectFailure: true,
    },
    unsetSharding: {skip: isAnInternalCommand},
    update: {command: {update: "view", updates: [{q: {x: 1}, u: {x: 2}}]}, expectFailure: true},
    updateRole: {
        command: {
            updateRole: "testrole",
            privileges: [{resource: {db: "test", collection: "view"}, actions: ["find"]}]
        },
        setup: function(conn) {
            assert.commandWorked(
                conn.runCommand({createRole: "testrole", privileges: [], roles: []}));
        },
<<<<<<< HEAD
        updateUser: {skip: isUnrelated},
        updateZoneKeyRange: {skip: isUnrelated},
        usersInfo: {skip: isUnrelated},
        validate: {command: {validate: "view"}, expectFailure: true},
        waitForOngoingChunkSplits: {skip: isUnrelated},
        voteCommitIndexBuild: {skip: isUnrelated},
        voteCommitTransaction: {skip: isUnrelated},
        voteAbortTransaction: {skip: isUnrelated},
        whatsmyuri: {skip: isUnrelated},

        // Percona commands
        auditGetOptions: {skip: isUnrelated},
        createBackup: {skip: isUnrelated},
    };
=======
        teardown: function(conn) {
            assert.commandWorked(conn.runCommand({dropAllRolesFromDatabase: 1}));
        }
    },
    updateUser: {skip: isUnrelated},
    updateZoneKeyRange: {skip: isUnrelated},
    usersInfo: {skip: isUnrelated},
    validate: {command: {validate: "view"}, expectFailure: true},
    waitForOngoingChunkSplits: {skip: isUnrelated},
    voteCommitIndexBuild: {skip: isUnrelated},
    voteCommitTransaction: {skip: isUnrelated},
    voteAbortTransaction: {skip: isUnrelated},
    whatsmyuri: {skip: isUnrelated}
};
>>>>>>> 8a4b8b9f

/**
 * Helper function for failing commands or writes that checks the result 'res' of either.
 * If 'code' is null we only check for failure, otherwise we confirm error code matches as
 * well. On assert 'msg' is printed.
 */
let assertCommandOrWriteFailed = function(res, code, msg) {
    if (res.writeErrors !== undefined)
        assert.neq(0, res.writeErrors.length, msg);
    else if (res.code !== null)
        assert.commandFailedWithCode(res, code, msg);
    else
        assert.commandFailed(res, msg);
};

// Are we on a mongos?
var isMaster = db.runCommand("ismaster");
assert.commandWorked(isMaster);
var isMongos = (isMaster.msg === "isdbgrid");

// Obtain a list of all commands.
let res = db.runCommand({listCommands: 1});
assert.commandWorked(res);

let commands = Object.keys(res.commands);
for (let command of commands) {
    let test = viewsCommandTests[command];
    assert(test !== undefined,
           "Coverage failure: must explicitly define a views test for " + command);

    if (!(test instanceof Array))
        test = [test];
    let subtest_nr = 0;
    for (let subtest of test) {
        // Tests can be explicitly skipped. Print the name of the skipped test, as well as
        // the reason why.
        if (subtest.skip !== undefined) {
            print("Skipping " + command + ": " + subtest.skip);
            continue;
        }

        let dbHandle = db.getSiblingDB("test");
        let commandHandle = dbHandle;

        // Skip tests depending on sharding configuration.
        if (subtest.skipSharded && isMongos) {
            print("Skipping " + command + ": not applicable to mongoS");
            continue;
        }

        if (subtest.skipStandalone && !isMongos) {
            print("Skipping " + command + ": not applicable to mongoD");
            continue;
        }

        // Perform test setup, and call any additional setup callbacks provided by the test.
        // All tests assume that there exists a view named 'view' that is backed by
        // 'collection'.
        assert.commandWorked(dbHandle.dropDatabase());
        assert.commandWorked(dbHandle.runCommand({create: "view", viewOn: "collection"}));
        assert.writeOK(dbHandle.collection.insert({x: 1}));
        if (subtest.setup !== undefined)
            subtest.setup(dbHandle);

        // Execute the command. Print the command name for the first subtest, as otherwise
        // it may be hard to figure out what command caused a failure.
        if (!subtest_nr++)
            print("Testing " + command);

        if (subtest.isAdminCommand)
            commandHandle = db.getSiblingDB("admin");

        if (subtest.expectFailure) {
            let expectedErrorCode = subtest.expectedErrorCode;
            if (expectedErrorCode === undefined)
                expectedErrorCode = ErrorCodes.CommandNotSupportedOnView;

            assertCommandOrWriteFailed(commandHandle.runCommand(subtest.command),
                                       expectedErrorCode,
                                       tojson(subtest.command));
        } else if (subtest.command instanceof Function)
            subtest.command(commandHandle);
        else
            assert.commandWorked(commandHandle.runCommand(subtest.command),
                                 tojson(subtest.command));

        if (subtest.teardown !== undefined)
            subtest.teardown(dbHandle);
    }
}
}());<|MERGE_RESOLUTION|>--- conflicted
+++ resolved
@@ -519,22 +519,6 @@
             assert.commandWorked(
                 conn.runCommand({createRole: "testrole", privileges: [], roles: []}));
         },
-<<<<<<< HEAD
-        updateUser: {skip: isUnrelated},
-        updateZoneKeyRange: {skip: isUnrelated},
-        usersInfo: {skip: isUnrelated},
-        validate: {command: {validate: "view"}, expectFailure: true},
-        waitForOngoingChunkSplits: {skip: isUnrelated},
-        voteCommitIndexBuild: {skip: isUnrelated},
-        voteCommitTransaction: {skip: isUnrelated},
-        voteAbortTransaction: {skip: isUnrelated},
-        whatsmyuri: {skip: isUnrelated},
-
-        // Percona commands
-        auditGetOptions: {skip: isUnrelated},
-        createBackup: {skip: isUnrelated},
-    };
-=======
         teardown: function(conn) {
             assert.commandWorked(conn.runCommand({dropAllRolesFromDatabase: 1}));
         }
@@ -547,9 +531,12 @@
     voteCommitIndexBuild: {skip: isUnrelated},
     voteCommitTransaction: {skip: isUnrelated},
     voteAbortTransaction: {skip: isUnrelated},
-    whatsmyuri: {skip: isUnrelated}
+    whatsmyuri: {skip: isUnrelated},
+
+    // Percona commands
+    auditGetOptions: {skip: isUnrelated},
+    createBackup: {skip: isUnrelated},
 };
->>>>>>> 8a4b8b9f
 
 /**
  * Helper function for failing commands or writes that checks the result 'res' of either.
