// Tests that the $changeStream stage returns an error when run against a standalone mongod.
<<<<<<< HEAD
// @tags: [rocks_requires_fcv36]
=======
// @tags: [requires_majority_read_concern]
>>>>>>> 26284721
(function() {
    "use strict";
    load("jstests/aggregation/extras/utils.js");  // For assertErrorCode.
    // For supportsMajorityReadConcern().
    load("jstests/multiVersion/libs/causal_consistency_helpers.js");
    load("jstests/libs/feature_compatibility_version.js");  // For checkFCV.

    if (!supportsMajorityReadConcern()) {
        jsTestLog("Skipping test since storage engine doesn't support majority read concern.");
        return;
    }

    function assertChangeStreamNotSupportedOnConnection(conn) {
        const notReplicaSetErrorCode = 40573;
        assertErrorCode(
            conn.getDB("test").non_existent, [{$changeStream: {}}], notReplicaSetErrorCode);
        assertErrorCode(conn.getDB("test").non_existent,
                        [{$changeStream: {fullDocument: "updateLookup"}}],
                        notReplicaSetErrorCode);
    }

    const conn = MongoRunner.runMongod({enableMajorityReadConcern: ""});
    assert.neq(null, conn, "mongod was unable to start up");
    // $changeStream cannot run on a non-existent database.
    assert.writeOK(conn.getDB("test").ensure_db_exists.insert({}));
    assertChangeStreamNotSupportedOnConnection(conn);
    assert.eq(0, MongoRunner.stopMongod(conn));

    // Test master/slave deployments.
    const masterSlaveFixture = new ReplTest("change_stream");
    const master = masterSlaveFixture.start(true, {enableMajorityReadConcern: ""});
    assert.writeOK(master.getDB("test").ensure_db_exists.insert({}));
    assertChangeStreamNotSupportedOnConnection(master);

    const slave = masterSlaveFixture.start(false);
    // Slaves start in FCV 3.4; we need to wait for it to sync the FCV document from the master
    // before trying a change stream, or the change stream will fail for the wrong reason.
    assert.soonNoExcept(() => checkFCV(slave.getDB("admin"), "3.6") || true);
    assert.soonNoExcept(() => slave.getDB("test").ensure_db_exists.exists());
    assertChangeStreamNotSupportedOnConnection(slave);
    masterSlaveFixture.stop();

    // Test a sharded cluster with standalone shards.
    const clusterWithStandalones = new ShardingTest(
        {shards: 2, other: {shardOptions: {enableMajorityReadConcern: ""}}, config: 1});
    // Make sure the database exists before running any commands.
    const mongosDB = clusterWithStandalones.getDB("test");
    // enableSharding will create the db at the cluster level but not on the shards. $changeStream
    // through mongoS will be allowed to run on the shards despite the lack of a database.
    assert.commandWorked(mongosDB.adminCommand({enableSharding: "test"}));
    assertChangeStreamNotSupportedOnConnection(clusterWithStandalones.s);
    // Shard the 'ensure_db_exists' collection on a hashed key before running $changeStream on the
    // shards directly. This will ensure that the database is created on both shards.
    assert.commandWorked(
        mongosDB.adminCommand({shardCollection: "test.ensure_db_exists", key: {_id: "hashed"}}));
    assertChangeStreamNotSupportedOnConnection(clusterWithStandalones.shard0);
    assertChangeStreamNotSupportedOnConnection(clusterWithStandalones.shard1);
    clusterWithStandalones.stop();
}());<|MERGE_RESOLUTION|>--- conflicted
+++ resolved
@@ -1,9 +1,5 @@
 // Tests that the $changeStream stage returns an error when run against a standalone mongod.
-<<<<<<< HEAD
-// @tags: [rocks_requires_fcv36]
-=======
-// @tags: [requires_majority_read_concern]
->>>>>>> 26284721
+// @tags: [requires_majority_read_concern, rocks_requires_fcv36]
 (function() {
     "use strict";
     load("jstests/aggregation/extras/utils.js");  // For assertErrorCode.
