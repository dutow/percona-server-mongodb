/**
 * Tests that reads and writes in a replica set return the correct operationTime for their
 * read/write concern level. Majority reads and writes return the last committed optime's timestamp
 * and local reads and writes return the last applied optime's timestamp.
<<<<<<< HEAD
 * @tags: [rocks_requires_fcv36]
=======
 * @tags: [requires_majority_read_concern]
>>>>>>> 26284721
 */
(function() {
    "use strict";

    load("jstests/replsets/rslib.js");  // For startSetIfSupportsReadMajority.

    function assertCorrectOperationTime(operationTime, expectedTimestamp, opTimeType) {
        assert.eq(0,
                  timestampCmp(operationTime, expectedTimestamp),
                  "operationTime in command response, " + operationTime +
                      ", does not equal the last " + opTimeType + " timestamp, " +
                      expectedTimestamp);
    }

    var name = "command_response_operation_time";

    var replTest = new ReplSetTest(
        {name: name, nodes: 3, nodeOptions: {enableMajorityReadConcern: ""}, waitForKeys: true});

    if (!startSetIfSupportsReadMajority(replTest)) {
        jsTestLog("Skipping test since storage engine doesn't support majority read concern.");
        replTest.stopSet();
        return;
    }
    replTest.initiate();

    var res, statusRes;
    var testDB = replTest.getPrimary().getDB(name);

    jsTestLog("Executing majority write.");
    res = assert.commandWorked(
        testDB.runCommand({insert: "foo", documents: [{x: 1}], writeConcern: {w: "majority"}}));
    statusRes = assert.commandWorked(testDB.adminCommand({replSetGetStatus: 1}));
    assertCorrectOperationTime(
        res.operationTime, statusRes.optimes.lastCommittedOpTime.ts, "committed");

    jsTestLog("Executing local write.");
    res = assert.commandWorked(testDB.runCommand({insert: "foo", documents: [{x: 2}]}));
    statusRes = assert.commandWorked(testDB.adminCommand({replSetGetStatus: 1}));
    assertCorrectOperationTime(res.operationTime, statusRes.optimes.appliedOpTime.ts, "applied");

    replTest.awaitLastOpCommitted();

    jsTestLog("Executing majority read.");
    res = assert.commandWorked(
        testDB.runCommand({find: "foo", filter: {x: 1}, readConcern: {level: "majority"}}));
    statusRes = assert.commandWorked(testDB.adminCommand({replSetGetStatus: 1}));
    assertCorrectOperationTime(
        res.operationTime, statusRes.optimes.lastCommittedOpTime.ts, "committed");

    jsTestLog("Executing local read.");
    res = assert.commandWorked(testDB.runCommand({find: "foo", filter: {x: 1}}));
    statusRes = assert.commandWorked(testDB.adminCommand({replSetGetStatus: 1}));
    assertCorrectOperationTime(res.operationTime, statusRes.optimes.appliedOpTime.ts, "applied");

    replTest.stopSet();
})();<|MERGE_RESOLUTION|>--- conflicted
+++ resolved
@@ -2,11 +2,7 @@
  * Tests that reads and writes in a replica set return the correct operationTime for their
  * read/write concern level. Majority reads and writes return the last committed optime's timestamp
  * and local reads and writes return the last applied optime's timestamp.
-<<<<<<< HEAD
- * @tags: [rocks_requires_fcv36]
-=======
- * @tags: [requires_majority_read_concern]
->>>>>>> 26284721
+ * @tags: [requires_majority_read_concern, rocks_requires_fcv36]
  */
 (function() {
     "use strict";
