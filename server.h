--- conflicted
+++ resolved
@@ -16,18 +16,10 @@
 // branch prediction.  indicate we expect to be true
 #define likely MONGO_likely
 
-<<<<<<< HEAD
-// branch prediction.  indicate we expect to not enter the if statement body
-#define _IF MONGO_IF
+// branch prediction.  indicate we expect to be false
+#define unlikely MONGO_unlikely
 
 // prefetch data from memory
 #define PREFETCH MONGOPREFETCH
 
-using namespace bson;
-
-=======
-// branch prediction.  indicate we expect to be false
-#define unlikely MONGO_unlikely
-
-
->>>>>>> e4a084bd
+using namespace bson;