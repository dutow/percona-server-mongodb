# -*- mode: python; -*-

# This SConscript describes build rules for the "mongo" project.

import itertools
import os
import re
import sys
from buildscripts import utils

Import("env")
Import("has_option")
Import("get_option")
Import("usemozjs")
Import("use_system_version_of_library")
Import("use_libunwind")
Import("wiredtiger")
Import("inmemory")

env = env.Clone()

env.InjectMongoIncludePaths()

# Add needed Percona dependencies
env.InjectThirdParty(libraries=['percona_incl'])
env.Append(LIBPATH = ['#/src/third_party/install/lib'])

env.SConscript(
    dirs=[
        'base',
        'bson',
        'client',
        'crypto',
        'db',
        'dbtests',
        'embedded',
        'executor',
        'idl',
        'installer',
        'logger',
        'logv2',
        'platform',
        'rpc',
        's',
        'scripting',
        'shell',
        'stdx',
        'tools',
        'transport',
        'unittest',
        'util',
        'watchdog',
    ],
    exports=[
        'env',
    ],
)

# NOTE: The 'base' library does not really belong here. Its presence
# here is temporary. Do not add to this library, do not remove from
# it, and do not declare other libraries in this file.
baseEnv = env.Clone()

if use_libunwind == True:
    baseEnv.InjectThirdParty('unwind')

stacktrace_impl_cpp = [ File('util/stacktrace_${TARGET_OS_FAMILY}.cpp') ]

baseEnv.Library(
    target='base',
    source=[
        'base/data_range.cpp',
        'base/data_range_cursor.cpp',
        'base/data_type.cpp',
        'base/data_type_string_data.cpp',
        'base/data_type_terminated.cpp',
        'base/error_codes.cpp',
        'base/error_extra_info.cpp',
        'base/global_initializer.cpp',
        'base/global_initializer_registerer.cpp',
        'base/init.cpp',
        'base/initializer.cpp',
        'base/initializer_dependency_graph.cpp',
        'base/parse_number.cpp',
        'base/shim.cpp',
        'base/simple_string_data_comparator.cpp',
        'base/status.cpp',
        'base/string_data.cpp',
        'base/validate_locale.cpp',
        'bson/bson_comparator_interface_base.cpp',
        'bson/bson_depth.cpp',
        'bson/bson_validate.cpp',
        'bson/bsonelement.cpp',
        'bson/bsonmisc.cpp',
        'bson/bsonobj.cpp',
        'bson/bsonobjbuilder.cpp',
        'bson/bsontypes.cpp',
        'bson/json.cpp',
        'bson/oid.cpp',
        'bson/simple_bsonelement_comparator.cpp',
        'bson/simple_bsonobj_comparator.cpp',
        'bson/timestamp.cpp',
        'logger/component_message_log_domain.cpp',
        'logger/console.cpp',
        'logger/log_component.cpp',
        'logger/log_component_settings.cpp',
        'logger/log_manager.cpp',
        'logger/log_severity.cpp',
        'logger/logger.cpp',
        'logger/logstream_builder.cpp',
        'logger/message_event_utf8_encoder.cpp',
        'logger/message_log_domain.cpp',
        'logger/ramlog.cpp',
        'logger/rotatable_file_manager.cpp',
        'logger/rotatable_file_writer.cpp',
        'logv2/attributes.cpp',
        'logv2/bson_formatter.cpp',
        'logv2/console.cpp',
        'logv2/file_rotate_sink.cpp',
        'logv2/json_formatter.cpp',
        'logv2/log_component.cpp',
        'logv2/log_component_settings.cpp',
        'logv2/log_detail.cpp',
        'logv2/log_domain.cpp',
        'logv2/log_domain_global.cpp',
        'logv2/log_domain_internal.cpp',
        'logv2/log_manager.cpp',
        'logv2/log_severity.cpp',
        'logv2/log_tag.cpp',
        'logv2/log_util.cpp',
        'logv2/plain_formatter.cpp',
        'logv2/shared_access_fstream.cpp',
        'logv2/ramlog.cpp',
        'logv2/redaction.cpp',
        'logv2/text_formatter.cpp',
        'platform/decimal128.cpp',
        'platform/mutex.cpp',
        'platform/posix_fadvise.cpp',
        'platform/process_id.cpp',
        'platform/random.cpp',
        'platform/shared_library.cpp',
        'platform/shared_library_${TARGET_OS_FAMILY}.cpp',
        'platform/stack_locator.cpp',
        'platform/stack_locator_${TARGET_OS}.cpp',
        'platform/strcasestr.cpp',
        'platform/strnlen.cpp',
        'util/allocator.cpp',
        'util/assert_util.cpp',
        'util/base64.cpp',
        'util/boost_assert_impl.cpp',
        'util/concurrency/idle_thread_block.cpp',
        'util/concurrency/thread_name.cpp',
        'util/duration.cpp',
        'util/str_escape.cpp',
        'util/errno_util.cpp',
        'util/exception_filter_win32.cpp',
        'util/exit.cpp',
        'util/file.cpp',
        'util/hex.cpp',
        'util/itoa.cpp',
        'util/log.cpp',
        'util/platform_init.cpp',
        'util/shell_exec.cpp',
        'util/signal_handlers_synchronous.cpp',
        'util/stacktrace.cpp',
        'util/stacktrace_${TARGET_OS_FAMILY}.cpp',
        'util/stacktrace_somap.cpp',
        'util/stacktrace_threads.cpp',
        'util/str.cpp',
        'util/system_clock_source.cpp',
        'util/system_tick_source.cpp',
        'util/text.cpp',
        'util/thread_safety_context.cpp',
        'util/time_support.cpp',
        'util/timer.cpp',
        'util/uuid.cpp',
        'util/version.cpp',
    ],
    # NOTE: This library *must not* depend on any libraries than
    # the ones declared here. Do not add to this list.
    LIBDEPS=[
        '$BUILD_DIR/third_party/murmurhash3/murmurhash3',
        '$BUILD_DIR/third_party/shim_abseil',
        '$BUILD_DIR/third_party/shim_allocator',
        '$BUILD_DIR/third_party/shim_boost',
        '$BUILD_DIR/third_party/shim_fmt',
        '$BUILD_DIR/third_party/shim_intel_decimal128',
        '$BUILD_DIR/third_party/shim_pcrecpp',
        '$BUILD_DIR/third_party/shim_unwind' if use_libunwind else [],
        'boost_assert_shim',
        'stdx/stdx',
        'util/quick_exit',
    ],
    LIBDEPS_PRIVATE=[
        'util/debugger',
    ],
    AIB_COMPONENT='platform',
)

# Shim library for boost to depend on
env.Library(
    target='boost_assert_shim',
    source=[
        'util/boost_assert_shim.cpp'
    ],
    # NOTE: This library *must not* depend on any mongodb code
    LIBDEPS=[],
)

js_engine_ver = get_option("js-engine") if get_option("server-js") == "on" else "none"

# On windows, we need to escape the backslashes in the command-line
# so that windows paths look okay.
cmd_line = " ".join(sys.argv).encode('unicode_escape')
if env.TargetOSIs('windows'):
    cmd_line = cmd_line.replace(b'\\', b'\\')

module_list = ',\n'.join(['"{0}"_sd'.format(x) for x in env['MONGO_MODULES']])

# This generates a numeric representation of the version string so that
# you can easily compare versions of MongoDB without having to parse
# the version string.
#
# The rules for this are
# {major}{minor}{release}{pre/rc/final}
# If the version is pre-release and not an rc, the final number is 0
# If the version is an RC, the final number of 1 + rc number
# If the version is pre-release between RC's, the final number is 1 + rc number
# If the version is a final release, the final number is 99
#
# Examples:
# 3.1.1-123     = 3010100
# 3.1.1-rc2     = 3010103
# 3.1.1-rc2-123 = 3010103
# 3.1.1         = 3010199
#
version_parts = [ x for x in re.match(r'^(\d+)\.(\d+)\.(\d+)-?((?:(rc)(\d+))?.*)?',
    env['MONGO_VERSION']).groups() ]
version_extra = version_parts[3] if version_parts[3] else ""
if version_parts[4] == 'rc':
    version_parts[3] = int(version_parts[5]) + -50
elif version_parts[3]:
    version_parts[2] = int(version_parts[2]) + 1
    version_parts[3] = -100
else:
    version_parts[3] = 0
version_parts = [ int(x) for x in version_parts[:4]]

# Render the MONGO_BUILDINFO_ENVIRONMENT_DATA dict into an initializer for a
# `std::vector<VersionInfoInterface::BuildInfoField>`.
def fmtBuildInfo(data):
    def fmtBool(val):
        return "true" if val else "false"
    def fmtStr(val):
        return 'R"({0})"_sd'.format(val.replace("\\", r"\\"))
    def fmtObj(obj):
        return '{{{}, {}, {}, {}}}'.format(fmtStr(obj['key']),
                                           fmtStr(env.subst(obj['value'])),
                                           fmtBool(obj['inBuildInfo']),
                                           fmtBool(obj['inVersion']))
    return ',\n'.join([fmtObj(obj) for _,obj in data.items()])

buildInfoInitializer = fmtBuildInfo(env['MONGO_BUILDINFO_ENVIRONMENT_DATA'])

generatedVersionFile = env.Substfile(
    'util/version_constants.h.in',
    SUBST_DICT=[
        ('@mongo_version@', env['MONGO_VERSION']),
        ('@mongo_version_major@', version_parts[0]),
        ('@mongo_version_minor@', version_parts[1]),
        ('@mongo_version_patch@', version_parts[2]),
        ('@mongo_version_extra@', version_parts[3]),
        ('@mongo_version_extra_str@', version_extra),
        ('@mongo_git_hash@', env['MONGO_GIT_HASH']),
        ('@buildinfo_js_engine@', js_engine_ver),
        ('@buildinfo_allocator@', env['MONGO_ALLOCATOR']),
        ('@buildinfo_modules@', module_list),
        ('@buildinfo_environment_data@', buildInfoInitializer),
    ])
env.Alias('generated-sources', generatedVersionFile)

if env.TargetOSIs('windows'):
    enterpriseEnv = env.Clone().InjectModule("enterprise")
    generatedResourceConstantFile = enterpriseEnv.Substfile(
        'util/resource_constants.h.in',
        SUBST_DICT=[
            ('@mongo_version@', env['MONGO_VERSION']),
            ('@mongo_version_major@', version_parts[0]),
            ('@mongo_version_minor@', version_parts[1]),
            ('@mongo_version_patch@', version_parts[2]),
            ('@mongo_git_hash@', env['MONGO_GIT_HASH']),
        ])
    env.Alias('generated-sources', generatedResourceConstantFile)

config_header_substs = (
    ('@mongo_config_altivec_vec_vbpermq_output_index@', 'MONGO_CONFIG_ALTIVEC_VEC_VBPERMQ_OUTPUT_INDEX'),
    ('@mongo_config_debug_build@', 'MONGO_CONFIG_DEBUG_BUILD'),
    ('@mongo_config_have_ssl_set_ecdh_auto@', 'MONGO_CONFIG_HAVE_SSL_SET_ECDH_AUTO'),
    ('@mongo_config_have_ssl_ec_key_new@', 'MONGO_CONFIG_HAVE_SSL_EC_KEY_NEW'),
    ('@mongo_config_have_execinfo_backtrace@', 'MONGO_CONFIG_HAVE_EXECINFO_BACKTRACE'),
    ('@mongo_config_have_fips_mode_set@', 'MONGO_CONFIG_HAVE_FIPS_MODE_SET'),
    ('@mongo_config_have_header_unistd_h@', 'MONGO_CONFIG_HAVE_HEADER_UNISTD_H'),
    ('@mongo_config_have_memset_s@', 'MONGO_CONFIG_HAVE_MEMSET_S'),
    ('@mongo_config_have_posix_monotonic_clock@', 'MONGO_CONFIG_HAVE_POSIX_MONOTONIC_CLOCK'),
    ('@mongo_config_have_pthread_setname_np@', 'MONGO_CONFIG_HAVE_PTHREAD_SETNAME_NP'),
    ('@mongo_config_have_std_enable_if_t@', 'MONGO_CONFIG_HAVE_STD_ENABLE_IF_T'),
    ('@mongo_config_have_strnlen@', 'MONGO_CONFIG_HAVE_STRNLEN'),
    ('@mongo_config_max_extended_alignment@', 'MONGO_CONFIG_MAX_EXTENDED_ALIGNMENT'),
    ('@mongo_config_optimized_build@', 'MONGO_CONFIG_OPTIMIZED_BUILD'),
    ('@mongo_config_ssl@', 'MONGO_CONFIG_SSL'),
    ('@mongo_config_ssl_has_asn1_any_definitions@', 'MONGO_CONFIG_HAVE_ASN1_ANY_DEFINITIONS'),
    ('@mongo_config_ssl_provider@', 'MONGO_CONFIG_SSL_PROVIDER'),
    ('@mongo_config_usdt_enabled@', 'MONGO_CONFIG_USDT_ENABLED'),
    ('@mongo_config_usdt_provider@', 'MONGO_CONFIG_USDT_PROVIDER'),
    ('@mongo_config_use_libunwind@', 'MONGO_CONFIG_USE_LIBUNWIND'),
    ('@mongo_config_use_raw_latches@', 'MONGO_CONFIG_USE_RAW_LATCHES'),
    ('@mongo_config_wiredtiger_enabled@', 'MONGO_CONFIG_WIREDTIGER_ENABLED'),
)

def makeConfigHeaderDefine(self, key):
    val = "// #undef {0}".format(key)
    if key in self['CONFIG_HEADER_DEFINES']:
        val = "#define {0} {1}".format(key, self['CONFIG_HEADER_DEFINES'][key])
    return val
env.AddMethod(makeConfigHeaderDefine)

generateConfigHeaderFile = env.Substfile(
    'config.h.in',
    SUBST_DICT=[(k, env.makeConfigHeaderDefine(v)) for (k, v) in config_header_substs]
)
env.Alias('generated-sources', generateConfigHeaderFile)

env.Library(
    target="mongod_options_init",
    source=[
        "db/mongod_options_init.cpp",
    ],
    LIBDEPS=[
        'base',
    ],
    LIBDEPS_PRIVATE=[
        'db/mongod_options',
        '$BUILD_DIR/mongo/util/net/ssl_options_server' if get_option('ssl') == 'on' else '',
    ]
)

if env.TargetOSIs('windows'):
    generatedDbManifest = env.Substfile(
        'db/db.manifest.in',
        SUBST_DICT=[
            ('@mongo_version_major@', version_parts[0]),
            ('@mongo_version_minor@', version_parts[1]),
            ('@mongo_version_patch@', version_parts[2]),
            ('@mongo_version_extra@', version_parts[3]),
            ('@mongo_version_extra_str@', version_extra),
        ])

    env.Alias('generated-sources', generatedDbManifest)
    env.Depends("db/db.res", generatedDbManifest)

# Do not discard encryption extension's entry point
env.Append( LINKFLAGS=["-upercona_encryption_extension_init"] );

mongod = env.Program(
    target="mongod",
    source=[
        "db/db.cpp",
        "db/read_write_concern_defaults_cache_lookup_mongod.cpp",
    ] + env.WindowsResourceFile("db/db.rc"),
    LIBDEPS=[
        '$BUILD_DIR/third_party/shim_snappy',
        'base',
        'db/auth/auth_op_observer',
        'db/auth/authmongod',
        'db/background',
        'db/bson/dotted_path_support',
        'db/catalog/catalog_impl',
        'db/catalog/collection_options',
        'db/catalog/document_validation',
        'db/catalog/health_log',
        'db/catalog/index_key_validate',
        'db/client_metadata_propagation_egress_hook',
        'db/cloner',
        'db/collection_index_usage_tracker',
        'db/commands/mongod',
        'db/commands/mongod_fcv',
        'db/commands/server_status_servers',
        'db/common',
        'db/concurrency/flow_control_ticketholder',
        'db/concurrency/lock_manager',
        'db/concurrency/write_conflict_exception',
        'db/curop',
        'db/curop_metrics',
        'db/db_raii',
        'db/dbdirectclient',
        'db/dbhelpers',
        'db/exec/working_set',
        'db/free_mon/free_mon_mongod',
        'db/ftdc/ftdc_mongod',
        'db/fts/ftsmongod',
        'db/index/index_access_method',
        'db/index/index_descriptor',
        'db/index_builds_coordinator_mongod',
        'db/initialize_server_security_state',
        'db/initialize_snmp',
        'db/introspect',
        'db/keys_collection_client_direct',
        'db/kill_sessions_local',
        'db/logical_session_cache_factory_mongod',
        'db/logical_time_metadata_hook',
        'db/matcher/expressions_mongod_only',
        'db/mirror_maestro',
        'db/mongod_options',
        'db/ops/write_ops_parsers',
        'db/periodic_runner_job_abort_expired_transactions',
        'db/periodic_runner_job_decrease_snapshot_cache_pressure',
        'db/pipeline/aggregation',
        'db/pipeline/process_interface/mongod_process_interface_factory',
        'db/query_exec',
        'db/read_concern_d_impl',
        'db/read_write_concern_defaults',
        'db/repair_database_and_check_version',
        'db/repl/bgsync',
        'db/repl/oplog_application',
        'db/repl/oplog_buffer_blocking_queue',
        'db/repl/oplog_buffer_collection',
        'db/repl/oplog_buffer_proxy',
        'db/repl/repl_coordinator_impl',
        'db/repl/repl_coordinator_interface',
        'db/repl/repl_set_commands',
        'db/repl/repl_settings',
        'db/repl/rs_rollback',
        'db/repl/rslog',
        'db/repl/serveronly_repl',
        'db/repl/storage_interface',
        'db/repl/storage_interface_impl',
        'db/repl/topology_coordinator',
        'db/rw_concern_d',
        'db/s/balancer',
        'db/s/op_observer_sharding_impl',
        'db/s/sharding_commands_d',
        'db/s/sharding_runtime_d',
        'db/service_context_d',
        'db/startup_warnings_mongod',
        'db/stats/counters',
        'db/stats/serveronly_stats',
        'db/stats/top',
        'db/storage/backup_cursor_hooks',
        'db/storage/biggie/storage_biggie',
        'db/storage/devnull/storage_devnull',
        'db/storage/ephemeral_for_test/storage_ephemeral_for_test',
        'db/storage/flow_control',
        'db/storage/flow_control_parameters',
<<<<<<< HEAD
        'db/storage/inmemory/storage_inmemory' if inmemory else [],
=======
        'db/storage/storage_control',
>>>>>>> 777f54aa
        'db/storage/storage_engine_lock_file',
        'db/storage/storage_engine_metadata',
        'db/storage/storage_init_d',
        'db/storage/storage_options',
        'db/storage/wiredtiger/storage_wiredtiger' if wiredtiger else [],
        'db/system_index',
        'db/traffic_recorder',
        'db/ttl_collection_cache',
        'db/ttl_d',
        'db/update/update_driver',
        'db/update_index_data',
        'db/views/views_mongod',
        'db/windows_options' if env.TargetOSIs('windows') else [],
        'executor/network_interface_factory',
        'mongod_options_init',
        'rpc/rpc',
        's/catalog/sharding_catalog_client_impl',
        's/commands/shared_cluster_commands',
        'scripting/scripting_server',
        'transport/message_compressor_options_server',
        'transport/service_entry_point',
        'transport/transport_layer_manager',
        'util/clock_sources',
        'util/elapsed_tracker',
        'util/fail_point',
        'util/latch_analyzer' if get_option('use-diagnostic-latches') == 'on' else [],
        'util/net/network',
        'util/ntservice',
        'util/options_parser/options_parser_init',
        'util/periodic_runner_factory',
        'util/version_impl',
        'watchdog/watchdog_mongod',
    ],
    LIBDEPS_PRIVATE=[
        'db/index/index_access_methods',
        'db/replica_set_aware_service',
    ],
    AIB_COMPONENT="mongod",
    AIB_COMPONENTS_EXTRA=[
        "core",
        "default",
        "dist",
        "dist-test",
        "servers",
        "integration-tests",
    ],
)

hygienic = get_option('install-mode') == 'hygienic'

if not hygienic:
    env.Default(env.Install('#/', mongod))

if env.TargetOSIs('windows'):
    generatedServerManifest = env.Substfile(
        's/server.manifest.in',
        SUBST_DICT=[
            ('@mongo_version_major@', version_parts[0]),
            ('@mongo_version_minor@', version_parts[1]),
            ('@mongo_version_patch@', version_parts[2]),
            ('@mongo_version_extra@', version_parts[3]),
            ('@mongo_version_extra_str@', version_extra),
        ])

    env.Alias('generated-sources', generatedServerManifest)
    env.Depends("s/server.res", generatedServerManifest)


mongotrafficreader = env.Program(
    target="mongotrafficreader",
    source=[
        "db/traffic_reader_main.cpp"
    ],
    LIBDEPS=[
        'base',
        'db/traffic_reader',
        'rpc/protocol',
        'util/signal_handlers'
    ],
)

if not hygienic:
    env.Install('#/', mongotrafficreader)

# mongos
mongos = env.Program(
    target='mongos',
    source=[
        "db/read_write_concern_defaults_cache_lookup_mongos.cpp",
        's/cluster_cursor_stats.cpp',
        's/mongos_options.cpp',
        's/mongos_options_init.cpp',
        env.Idlc('s/mongos_options.idl')[0],
        's/router_transactions_server_status.cpp',
        's/s_sharding_server_status.cpp',
        's/server.cpp',
        's/service_entry_point_mongos.cpp',
        's/sharding_uptime_reporter.cpp',
        's/version_mongos.cpp',
    ] + env.WindowsResourceFile("s/server.rc"),
    LIBDEPS=[
        'db/audit',
        'db/auth/authmongos',
        'db/commands/server_status',
        'db/commands/server_status_core',
        'db/commands/server_status_servers',
        'db/curop',
        'db/dbdirectclient',
        'db/ftdc/ftdc_mongos',
        'db/initialize_server_security_state',
        'db/logical_session_cache',
        'db/logical_session_cache_impl',
        'db/logical_time_metadata_hook',
        'db/read_write_concern_defaults',
        'db/server_options',
        'db/server_options_base',
        'db/service_liaison_mongos',
        'db/session_catalog',
        'db/sessions_collection_sharded',
        'db/startup_warnings_common',
        'db/stats/counters',
        'db/windows_options' if env.TargetOSIs('windows') else [],
        's/commands/cluster_commands',
        's/commands/shared_cluster_commands',
        's/committed_optime_metadata_hook',
        's/coreshard',
        's/is_mongos',
        's/query/cluster_cursor_cleanup_job',
        's/sharding_egress_metadata_hook_for_mongos',
        's/sharding_initialization',
        's/sharding_router_api',
        'transport/message_compressor_options_server',
        'transport/service_entry_point',
        'transport/transport_layer_manager',
        'util/clock_sources',
        'util/fail_point',
        'util/latch_analyzer' if get_option('use-diagnostic-latches') == 'on' else [],
        'util/net/ssl_options_server' if get_option('ssl') == 'on' else '',
        'util/ntservice',
        'util/version_impl',
    ],
    LIBDEPS_PRIVATE=[
        'util/options_parser/options_parser_init',
        'util/options_parser/options_parser',
    ],
    AIB_COMPONENT="mongos",
    AIB_COMPONENTS_EXTRA=[
        "core",
        "dist",
        "dist-test",
        "servers",
        "integration-tests",
    ]
)

if not hygienic:
    env.Install('#/', mongos)

env.Library("linenoise_utf8",
    source=[
        "shell/linenoise_utf8.cpp",
    ])

# --- shell ---

if not has_option('noshell') and usemozjs:
    shell_core_env = env.Clone()
    if has_option("safeshell"):
        shell_core_env.Append(CPPDEFINES=["MONGO_SAFE_SHELL"])
    shell_core_env.Library("shell_core",
                source=[
                    "shell/linenoise.cpp",
                    "shell/mk_wcwidth.cpp"
                ],
                LIBDEPS=[
                    'client/clientdriver_network',
                    'db/catalog/index_key_validate',
                    'db/logical_session_id_helpers',
                    'db/mongohasher',
                    'db/query/command_request_response',
                    'db/query/query_request',
                    'db/server_options_core',
                    'db/traffic_reader',
                    'linenoise_utf8',
                    'rpc/protocol',
                    'scripting/scripting',
                    'shell/benchrun',
                    'shell/mongojs',
                    'shell/shell_utils',
                    'transport/message_compressor',
                    'transport/transport_layer_manager',
                    'util/net/network',
                    'util/options_parser/options_parser_init',
                    'util/password',
                    'util/processinfo',
                    'util/signal_handlers',
                    'util/version_impl',
                    'executor/thread_pool_task_executor',
                    'executor/network_interface_thread_pool',
                    'executor/network_interface_factory'
                ],
    )

    shellEnv = env.Clone()
    if env.TargetOSIs('windows'):
        shellEnv.Append(LIBS=["winmm.lib"])

        generatedMongoManifest = shellEnv.Substfile(
                'shell/shell.manifest.in',
                SUBST_DICT=[
                    ('@mongo_version_major@', version_parts[0]),
                    ('@mongo_version_minor@', version_parts[1]),
                    ('@mongo_version_patch@', version_parts[2]),
                    ('@mongo_version_extra@', version_parts[3]),
                    ('@mongo_version_extra_str@', version_extra),
                ])
        shellEnv.Alias('generated-sources', generatedMongoManifest)
        shellEnv.Depends("shell/shell.res", generatedMongoManifest)

    mongo_shell = shellEnv.Program(
        "mongo",
        [
            "shell/dbshell.cpp",
            "shell/mongodbcr.cpp",
            "shell/shell_options_init.cpp",
        ] + env.WindowsResourceFile("shell/shell.rc"),
        LIBDEPS=[
            "$BUILD_DIR/third_party/shim_pcrecpp",
            "shell_core",
            "db/server_options_core",
            "client/clientdriver_network",
            "shell/kms_shell" if get_option('ssl') == 'on' else '',
            "shell/encrypted_dbclient" if get_option('ssl') == 'on' else '',
            "$BUILD_DIR/mongo/util/password",
            '$BUILD_DIR/mongo/db/storage/duplicate_key_error_info',
            "$BUILD_DIR/mongo/db/views/resolved_view",
        ],
        LIBDEPS_PRIVATE=[
            'shell/shell_options_register',
            'transport/message_compressor_options_client',
            "$BUILD_DIR/mongo/client/connection_string",
            '$BUILD_DIR/mongo/util/net/ssl_options_client' if get_option('ssl') == 'on' else '',
        ],
        AIB_COMPONENT="mongo",
        AIB_COMPONENTS_EXTRA=[
            "core",
            "dist",
            "dist-test",
            "shell",
            "integration-tests",
        ],
    )

    if not hygienic:
        shellEnv.Install( '#/', mongo_shell )
else:
    shellEnv = None

#  ----  INSTALL -------

# binaries

distBinaries = []
distDebugSymbols = []

def add_exe( v ):
    return "${PROGPREFIX}%s${PROGSUFFIX}" % v

def failMissingObjCopy(env, target, source):
    env.FatalError("Generating debug symbols requires objcopy, please set the OBJCOPY variable.")

def installBinary( e, name ):

    if hygienic:
        return

    debug_sym_name = name
    name = add_exe( name )

    debug_sym_cmd = None
    if e.TargetOSIs('linux', 'solaris'):
        if 'OBJCOPY' not in e:
            debug_sym_cmd = failMissingObjCopy
        else:
            debug_sym_cmd = '${OBJCOPY} --only-keep-debug ${SOURCE} ${TARGET}'
        debug_sym_name += '.debug'
    elif e.TargetOSIs('darwin'):
        debug_sym_name += '.dSYM'
        debug_sym_cmd = 'dsymutil -num-threads=1 -o ${TARGET} ${SOURCE}'
    elif e.ToolchainIs('msvc'):
        debug_sym_name += '.pdb'
        distBinaries.append(debug_sym_name)
        distDebugSymbols.append(debug_sym_name)

    if debug_sym_cmd:
        debug_sym = e.Command(
            debug_sym_name,
            name,
            debug_sym_cmd
        )
        e.NoCache(debug_sym)
        e.Install("#/", debug_sym)
        e.Alias('debugsymbols', debug_sym)
        distDebugSymbols.append(debug_sym)

    if env.TargetOSIs('linux', 'solaris') and (not has_option("nostrip")):
        stripped_name = 'stripped/%s' % name
        strip_cmd = e.Command(
            stripped_name,
            [name, debug_sym],
            '${OBJCOPY} --strip-debug --add-gnu-debuglink ${SOURCES[1]} ${SOURCES[0]} $TARGET'
        )
        e.NoCache(stripped_name)
        distBinaries.append(stripped_name)
    else:
        distBinaries.append(name)

    inst = e.Install( "$DESTDIR/bin", name )

    if env.TargetOSIs('posix'):
        e.AddPostAction( inst, 'chmod 755 $TARGET' )

# legacy tools
if not hygienic:
    env.Alias("tools", "#/" + add_exe("mongobridge"))

installBinary( env, "mongod" )
installBinary( env, "mongos" )

if shellEnv is not None:
    installBinary( shellEnv, "mongo" )
    if not hygienic:
        env.Alias( "core", [ '#/%s' % b for b in [ add_exe( "mongo" ) ] ] )

if not hygienic:
    env.Alias( "core", [ '#/%s' % b for b in [ add_exe( "mongod" ), add_exe( "mongos" ) ] ] )

# Stage the top-level mongodb banners
distsrc = env.Dir('#distsrc')
if hygienic:
    env.AutoInstall(
        target='$DESTDIR',
        source=[
            distsrc.File('README'),
            # TODO: we need figure out what to do when we use a different
            # THIRD-PARTY-NOTICES for example, with Embedded
            distsrc.File('THIRD-PARTY-NOTICES'),
            distsrc.File('MPL-2'),
        ],
        AIB_COMPONENT='common',
        AIB_ROLE='base',
    )
else:
    env.Append(MODULE_BANNERS = [distsrc.File('README'),
                                 distsrc.File('THIRD-PARTY-NOTICES'),
                                 distsrc.File('MPL-2')])

# If no module has introduced a file named LICENSE-Enterprise.txt then this
# is a Community build, so inject the AGPL and the Community license

enterprise_license = [banner for banner in env["MODULE_BANNERS"] if banner.name ==  "LICENSE-Enterprise.txt"]
if not enterprise_license:
    env.Append(MODULE_BANNERS = [distsrc.File('LICENSE-Community.txt')])

# All module banners get staged to the top level of the tarfile, so we
# need to fail if we are going to have a name collision.
module_banner_filenames = set([f.name for f in env['MODULE_BANNERS']])
if not len(module_banner_filenames) == len(env['MODULE_BANNERS']):
    # TODO: Be nice and identify conflicts in error.
    env.FatalError("ERROR: Filename conflicts exist in module banners.")

if hygienic:
    env.AutoInstall(
        target='$DESTDIR',
        source=env.get('MODULE_BANNERS', []),
        AIB_COMPONENT='common',
        AIB_COMPONENTS_EXTRA=['dist', 'dist-test'],
        AIB_ROLE='base',
    )

# Build a set of directories containing module banners, and use that
# to build a --transform option for each directory so that the files
# are tar'ed up to the proper location.
module_banner_dirs = set([Dir('#').rel_path(f.get_dir()) for f in env['MODULE_BANNERS']])
module_banner_transforms = ["--transform %s=$SERVER_DIST_BASENAME" % d for d in module_banner_dirs]

# Allow modules to map original file name directories to subdirectories
# within the archive (e.g. { "src/mongo/db/modules/enterprise/docs": "snmp"})
archive_addition_transforms = []
for full_dir, archive_dir in list(env["ARCHIVE_ADDITION_DIR_MAP"].items()):
  archive_addition_transforms.append("--transform \"%s=$SERVER_DIST_BASENAME/%s\"" %
                                     (full_dir, archive_dir))

for target in env["DIST_BINARIES"]:
    installBinary(env, "db/modules/" + target)

# Set the download url to the right place
compass_type = 'compass-community'
if 'enterprise' in env['MONGO_MODULES']:
    compass_type = 'compass'

compass_script = "install_compass.in"
if env.TargetOSIs('windows'):
    compass_script = "Install-Compass.ps1.in"

compass_python_interpreter = '/usr/bin/env python2'
if env.TargetOSIs('darwin'):
    compass_python_interpreter = '/usr/bin/env python'

compass_installer = env.Substfile(
  target="$BUILD_DIR/mongo/installer/compass/" + compass_script[:-3],
  source='installer/compass/' + compass_script,
  SUBST_DICT=[
    ('@compass_type@', compass_type),
    ('@python_interpreter@', compass_python_interpreter),
  ],
)

distBinaries.append(compass_installer)

if not hygienic:
    compass_script_installer = env.Install("$DESTDIR/bin", compass_installer)
else:
    compass_script_installer = env.AutoInstall(
        target='$PREFIX_BINDIR',
        source=[
            compass_installer,
        ],
        AIB_COMPONENT='dist',
        AIB_ROLE='runtime',
    )

if env.TargetOSIs('posix'):
    env.AddPostAction( compass_script_installer, 'chmod 755 $TARGET' )
    env.AddPostAction( compass_installer, 'chmod 755 $TARGET' )

if not hygienic:
    server_archive = env.Command(
        target='#/${SERVER_ARCHIVE}',
        source=['#buildscripts/make_archive.py'] + env["MODULE_BANNERS"] + env["ARCHIVE_ADDITIONS"] + distBinaries,
        action=' '.join(
            ['$PYTHON ${SOURCES[0]} -o $TARGET'] +
            archive_addition_transforms +
            module_banner_transforms +
            [
                '--transform $BUILD_DIR/mongo/db/modules/enterprise=$SERVER_DIST_BASENAME/bin',
                '--transform $BUILD_DIR/mongo/stripped/db/modules/enterprise=$SERVER_DIST_BASENAME/bin',
                '--transform $BUILD_DIR/mongo/stripped=$SERVER_DIST_BASENAME/bin',
                '--transform $BUILD_DIR/mongo=$SERVER_DIST_BASENAME/bin',
                '--transform src/mongo/installer/compass=$SERVER_DIST_BASENAME/bin',
                '${TEMPFILE(SOURCES[1:])}'
            ],
        ),
        BUILD_DIR=env.Dir('$BUILD_DIR').path
    )

    env.Alias("dist", server_archive)
    env.NoCache(server_archive)

    debug_symbols_dist = env.Command(
        target='#/${SERVER_DIST_BASENAME}-debugsymbols${DIST_ARCHIVE_SUFFIX}',
        source=['#buildscripts/make_archive.py'] + distDebugSymbols,
        action=' '.join(
            [
                '$PYTHON ${SOURCES[0]} -o $TARGET',
                '--transform $BUILD_DIR/mongo/db/modules/enterprise=$SERVER_DIST_BASENAME',
                '--transform $BUILD_DIR/mongo=$SERVER_DIST_BASENAME',
                '${TEMPFILE(SOURCES[1:])}',
            ]
        ),
        BUILD_DIR=env.Dir('$BUILD_DIR').path
    )

    env.Alias('dist-debugsymbols', debug_symbols_dist)
    env.NoCache(debug_symbols_dist)

#final alias
if not hygienic:
    env.Alias( "install", "$DESTDIR" )<|MERGE_RESOLUTION|>--- conflicted
+++ resolved
@@ -451,11 +451,8 @@
         'db/storage/ephemeral_for_test/storage_ephemeral_for_test',
         'db/storage/flow_control',
         'db/storage/flow_control_parameters',
-<<<<<<< HEAD
         'db/storage/inmemory/storage_inmemory' if inmemory else [],
-=======
         'db/storage/storage_control',
->>>>>>> 777f54aa
         'db/storage/storage_engine_lock_file',
         'db/storage/storage_engine_metadata',
         'db/storage/storage_init_d',
