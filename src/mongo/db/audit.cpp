--- conflicted
+++ resolved
@@ -28,34 +28,7 @@
 
 #include "mongo/db/audit.h"
 
-<<<<<<< HEAD
-#if PERCONA_AUDIT_ENABLED
-#define MONGO_AUDIT_STUB ;
-#else
-#define MONGO_AUDIT_STUB \
-    {}
-#endif
-
-namespace mongo {
-namespace audit {
-
-void logAuthentication(Client* client,
-                       StringData mechanism,
-                       const UserName& user,
-                       ErrorCodes::Error result) MONGO_AUDIT_STUB
-
-    void logCommandAuthzCheck(Client* client,
-                              const std::string& dbname,
-                              const BSONObj& cmdObj,
-                              CommandInterface* command,
-                              ErrorCodes::Error result) MONGO_AUDIT_STUB
-
-    void logDeleteAuthzCheck(Client* client,
-                             const NamespaceString& ns,
-                             const BSONObj& pattern,
-                             ErrorCodes::Error result) MONGO_AUDIT_STUB
-=======
-#if !MONGO_ENTERPRISE_VERSION
+#if !PERCONA_AUDIT_ENABLED
 
 void mongo::audit::logAuthentication(Client* client,
                                      StringData mechanism,
@@ -76,7 +49,6 @@
                                         const NamespaceString& ns,
                                         long long cursorId,
                                         ErrorCodes::Error result) {}
->>>>>>> a8a9854b
 
 void mongo::audit::logInsertAuthzCheck(Client* client,
                                        const NamespaceString& ns,
