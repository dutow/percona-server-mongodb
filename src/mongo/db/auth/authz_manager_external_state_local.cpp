/**
 *    Copyright (C) 2018-present MongoDB, Inc.
 *
 *    This program is free software: you can redistribute it and/or modify
 *    it under the terms of the Server Side Public License, version 1,
 *    as published by MongoDB, Inc.
 *
 *    This program is distributed in the hope that it will be useful,
 *    but WITHOUT ANY WARRANTY; without even the implied warranty of
 *    MERCHANTABILITY or FITNESS FOR A PARTICULAR PURPOSE.  See the
 *    Server Side Public License for more details.
 *
 *    You should have received a copy of the Server Side Public License
 *    along with this program. If not, see
 *    <http://www.mongodb.com/licensing/server-side-public-license>.
 *
 *    As a special exception, the copyright holders give permission to link the
 *    code of portions of this program with the OpenSSL library under certain
 *    conditions as described in each individual source file and distribute
 *    linked combinations including the program with the OpenSSL library. You
 *    must comply with the Server Side Public License in all respects for
 *    all of the code used other than as permitted herein. If you modify file(s)
 *    with this exception, you may extend this exception to your version of the
 *    file(s), but you are not obligated to do so. If you do not wish to do so,
 *    delete this exception statement from your version. If you delete this
 *    exception statement from all source files in the program, then also delete
 *    it in the license file.
 */

#define MONGO_LOG_DEFAULT_COMPONENT ::mongo::logger::LogComponent::kAccessControl

#include "mongo/platform/basic.h"

#include "mongo/db/auth/authz_manager_external_state_local.h"

#include "mongo/base/status.h"
#include "mongo/bson/mutable/algorithm.h"
#include "mongo/bson/mutable/document.h"
#include "mongo/bson/mutable/element.h"
#include "mongo/bson/util/bson_extract.h"
#include "mongo/db/auth/auth_options_gen.h"
#include "mongo/db/auth/privilege_parser.h"
#include "mongo/db/auth/user_document_parser.h"
#include "mongo/db/ldap/ldap_manager.h"
#include "mongo/db/ldap_options.h"
#include "mongo/db/operation_context.h"
#include "mongo/db/server_options.h"
#include "mongo/logv2/log.h"
#include "mongo/util/net/ssl_types.h"
#include "mongo/util/str.h"

namespace mongo {

using std::vector;

Status AuthzManagerExternalStateLocal::initialize(OperationContext* opCtx) {
    Status status = _initializeRoleGraph(opCtx);
    if (!status.isOK()) {
        if (status == ErrorCodes::GraphContainsCycle) {
            LOGV2_ERROR(
                23750,
                "Cycle detected in admin.system.roles; role inheritance disabled. "
                "Remove the listed cycle and any others to re-enable role inheritance. {status}",
                "status"_attr = redact(status));
        } else {
            LOGV2_ERROR(23751,
                        "Could not generate role graph from admin.system.roles; "
                        "only system roles available: {status}",
                        "status"_attr = redact(status));
        }
    }

    return Status::OK();
}

Status AuthzManagerExternalStateLocal::getStoredAuthorizationVersion(OperationContext* opCtx,
                                                                     int* outVersion) {
    BSONObj versionDoc;
    Status status = findOne(opCtx,
                            AuthorizationManager::versionCollectionNamespace,
                            AuthorizationManager::versionDocumentQuery,
                            &versionDoc);
    if (status.isOK()) {
        BSONElement versionElement = versionDoc[AuthorizationManager::schemaVersionFieldName];
        if (versionElement.isNumber()) {
            *outVersion = versionElement.numberInt();
            return Status::OK();
        } else if (versionElement.eoo()) {
            return Status(ErrorCodes::NoSuchKey,
                          str::stream() << "No " << AuthorizationManager::schemaVersionFieldName
                                        << " field in version document.");
        } else {
            return Status(ErrorCodes::TypeMismatch,
                          str::stream()
                              << "Could not determine schema version of authorization data.  "
                                 "Bad (non-numeric) type "
                              << typeName(versionElement.type()) << " (" << versionElement.type()
                              << ") for " << AuthorizationManager::schemaVersionFieldName
                              << " field in version document");
        }
    } else if (status == ErrorCodes::NoMatchingDocument) {
        *outVersion = AuthorizationManager::schemaVersion28SCRAM;
        return Status::OK();
    } else {
        return status;
    }
}

namespace {
void addRoleNameToObjectElement(mutablebson::Element object, const RoleName& role) {
    fassert(17153, object.appendString(AuthorizationManager::ROLE_NAME_FIELD_NAME, role.getRole()));
    fassert(17154, object.appendString(AuthorizationManager::ROLE_DB_FIELD_NAME, role.getDB()));
}

void addRoleNameObjectsToArrayElement(mutablebson::Element array, RoleNameIterator roles) {
    for (; roles.more(); roles.next()) {
        mutablebson::Element roleElement = array.getDocument().makeElementObject("");
        addRoleNameToObjectElement(roleElement, roles.get());
        fassert(17155, array.pushBack(roleElement));
    }
}

void addPrivilegeObjectsOrWarningsToArrayElement(mutablebson::Element privilegesElement,
                                                 mutablebson::Element warningsElement,
                                                 const PrivilegeVector& privileges) {
    std::string errmsg;
    for (size_t i = 0; i < privileges.size(); ++i) {
        ParsedPrivilege pp;
        if (ParsedPrivilege::privilegeToParsedPrivilege(privileges[i], &pp, &errmsg)) {
            fassert(17156, privilegesElement.appendObject("", pp.toBSON()));
        } else {
            fassert(17157,
                    warningsElement.appendString(
                        "",
                        std::string(str::stream() << "Skipped privileges on resource "
                                                  << privileges[i].getResourcePattern().toString()
                                                  << ". Reason: " << errmsg)));
        }
    }
}

void addAuthenticationRestrictionObjectsToArrayElement(
    mutablebson::Element restrictionsElement,
    const std::vector<SharedRestrictionDocument>& restrictions) {
    for (const auto& r : restrictions) {
        fassert(40560, restrictionsElement.appendArray("", r->toBSON()));
    }
}
}  // namespace

bool AuthzManagerExternalStateLocal::hasAnyPrivilegeDocuments(OperationContext* opCtx) {
    BSONObj userBSONObj;
    Status statusFindUsers =
        findOne(opCtx, AuthorizationManager::usersCollectionNamespace, BSONObj(), &userBSONObj);

    // If we were unable to complete the query,
    // it's best to assume that there _are_ privilege documents.
    if (statusFindUsers != ErrorCodes::NoMatchingDocument) {
        return true;
    }
    Status statusFindRoles =
        findOne(opCtx, AuthorizationManager::rolesCollectionNamespace, BSONObj(), &userBSONObj);
    return statusFindRoles != ErrorCodes::NoMatchingDocument;
}

Status AuthzManagerExternalStateLocal::getUserDescription(OperationContext* opCtx,
                                                          const UserRequest& userReq,
                                                          BSONObj* result) {
    Status status = Status::OK();
    const UserName& userName = userReq.name;

<<<<<<< HEAD
    if (!shouldUseRolesFromConnection(opCtx, userName)) {
        auto ldapManager = LDAPManager::get(opCtx->getServiceContext());
        if (ldapManager
            && userName.getDB() == "$external"_sd
            && !ldapGlobalParams.ldapQueryTemplate->empty()) {

            stdx::unordered_set<RoleName> roles;
            status = ldapManager->queryUserRoles(userName, roles);
            if (!status.isOK())
                return status;
            // Construct external user with roles returned from LDAP
            BSONArrayBuilder userRoles;
            for (const RoleName& role : roles) {
                userRoles << BSON("role" << role.getRole() << "db" << role.getDB());
            }
            *result = BSON("_id" << userName.getUser() << "user" << userName.getUser() << "db"
                                 << userName.getDB() << "credentials" << BSON("external" << true)
                                 << "roles" << userRoles.arr());
        } else {
            status = _getUserDocument(opCtx, userName, result);
            if (!status.isOK())
                return status;
        }
=======
    if (!userReq.roles) {
        status = _getUserDocument(opCtx, userName, result);
        if (!status.isOK())
            return status;
>>>>>>> 6aab3ab5
    } else {
        // We are able to artifically construct the external user from the request
        BSONArrayBuilder userRoles;
        for (const RoleName& role : *(userReq.roles)) {
            userRoles << BSON("role" << role.getRole() << "db" << role.getDB());
        }
        *result = BSON("_id" << userName.getUser() << "user" << userName.getUser() << "db"
                             << userName.getDB() << "credentials" << BSON("external" << true)
                             << "roles" << userRoles.arr());
    }

    BSONElement directRolesElement;
    status = bsonExtractTypedField(*result, "roles", Array, &directRolesElement);
    if (!status.isOK())
        return status;
    std::vector<RoleName> directRoles;
    status =
        V2UserDocumentParser::parseRoleVector(BSONArray(directRolesElement.Obj()), &directRoles);
    if (!status.isOK())
        return status;

    mutablebson::Document resultDoc(*result, mutablebson::Document::kInPlaceDisabled);
    resolveUserRoles(&resultDoc, directRoles);
    *result = resultDoc.getObject();

    return Status::OK();
}

void AuthzManagerExternalStateLocal::resolveUserRoles(mutablebson::Document* userDoc,
                                                      const std::vector<RoleName>& directRoles) {
    stdx::unordered_set<RoleName> indirectRoles;
    PrivilegeVector allPrivileges;
    std::vector<SharedRestrictionDocument> allAuthenticationRestrictions;
    bool isRoleGraphConsistent = false;

    {
        stdx::lock_guard<Latch> lk(_roleGraphMutex);
        isRoleGraphConsistent = _roleGraphState == roleGraphStateConsistent;
        for (const auto& role : directRoles) {
            indirectRoles.insert(role);
            if (isRoleGraphConsistent) {
                for (RoleNameIterator subordinates = _roleGraph.getIndirectSubordinates(role);
                     subordinates.more();
                     subordinates.next()) {
                    indirectRoles.insert(subordinates.get());
                }
            }

            const auto& currentPrivileges = isRoleGraphConsistent
                ? _roleGraph.getAllPrivileges(role)
                : _roleGraph.getDirectPrivileges(role);
            for (const auto& priv : currentPrivileges) {
                Privilege::addPrivilegeToPrivilegeVector(&allPrivileges, priv);
            }

            if (isRoleGraphConsistent) {
                const auto& currentAuthenticationRestrictions =
                    _roleGraph.getAllAuthenticationRestrictions(role);
                allAuthenticationRestrictions.insert(allAuthenticationRestrictions.end(),
                                                     currentAuthenticationRestrictions.begin(),
                                                     currentAuthenticationRestrictions.end());
            } else {
                const auto& dar = _roleGraph.getDirectAuthenticationRestrictions(role);
                if (dar.get()) {
                    allAuthenticationRestrictions.push_back(dar);
                }
            }
        }
    }

    auto warningsElement = userDoc->makeElementArray("warnings");

    auto inheritedRolesElement = userDoc->makeElementArray("inheritedRoles");
    fassert(17159, userDoc->root().pushBack(inheritedRolesElement));
    addRoleNameObjectsToArrayElement(inheritedRolesElement,
                                     makeRoleNameIteratorForContainer(indirectRoles));

    auto privilegesElement = userDoc->makeElementArray("inheritedPrivileges");
    fassert(17158, userDoc->root().pushBack(privilegesElement));
    addPrivilegeObjectsOrWarningsToArrayElement(privilegesElement, warningsElement, allPrivileges);

    auto inheritedAuthenticationRestrictionsElement =
        userDoc->makeElementArray("inheritedAuthenticationRestrictions");
    fassert(40558, userDoc->root().pushBack(inheritedAuthenticationRestrictionsElement));
    addAuthenticationRestrictionObjectsToArrayElement(inheritedAuthenticationRestrictionsElement,
                                                      allAuthenticationRestrictions);

    if (!mutablebson::findFirstChildNamed(userDoc->root(), "authenticationRestrictions").ok()) {
        auto authenticationRestrictionsElement =
            userDoc->makeElementArray("authenticationRestrictions");
        fassert(40572, userDoc->root().pushBack(authenticationRestrictionsElement));
    }

    if (!isRoleGraphConsistent) {
        fassert(17160,
                warningsElement.appendString(
                    "", "Role graph inconsistent, only direct privileges available."));
    }

    if (warningsElement.hasChildren()) {
        fassert(17161, userDoc->root().pushBack(warningsElement));
    }
}

Status AuthzManagerExternalStateLocal::_getUserDocument(OperationContext* opCtx,
                                                        const UserName& userName,
                                                        BSONObj* userDoc) {
    Status status = findOne(opCtx,
                            AuthorizationManager::usersCollectionNamespace,
                            BSON(AuthorizationManager::USER_NAME_FIELD_NAME
                                 << userName.getUser() << AuthorizationManager::USER_DB_FIELD_NAME
                                 << userName.getDB()),
                            userDoc);

    if (status == ErrorCodes::NoMatchingDocument) {
        status = Status(ErrorCodes::UserNotFound,
                        str::stream() << "Could not find user \"" << userName.getUser()
                                      << "\" for db \"" << userName.getDB() << "\"");
    }
    return status;
}

Status AuthzManagerExternalStateLocal::getRoleDescription(
    OperationContext* opCtx,
    const RoleName& roleName,
    PrivilegeFormat showPrivileges,
    AuthenticationRestrictionsFormat showRestrictions,
    BSONObj* result) {
    if (showPrivileges == PrivilegeFormat::kShowAsUserFragment) {
        mutablebson::Document resultDoc;
        mutablebson::Element rolesElement = resultDoc.makeElementArray("roles");
        fassert(40273, resultDoc.root().pushBack(rolesElement));
        addRoleNameObjectsToArrayElement(
            rolesElement, makeRoleNameIteratorForContainer(std::vector<RoleName>{roleName}));
        resolveUserRoles(&resultDoc, {roleName});
        *result = resultDoc.getObject();
        return Status::OK();
    }
    stdx::lock_guard<Latch> lk(_roleGraphMutex);
    return _getRoleDescription_inlock(roleName, showPrivileges, showRestrictions, result);
}

Status AuthzManagerExternalStateLocal::getRolesDescription(
    OperationContext* opCtx,
    const std::vector<RoleName>& roles,
    PrivilegeFormat showPrivileges,
    AuthenticationRestrictionsFormat showRestrictions,
    BSONObj* result) {
    if (showPrivileges == PrivilegeFormat::kShowAsUserFragment) {
        mutablebson::Document resultDoc;
        mutablebson::Element rolesElement = resultDoc.makeElementArray("roles");
        fassert(40274, resultDoc.root().pushBack(rolesElement));
        addRoleNameObjectsToArrayElement(rolesElement, makeRoleNameIteratorForContainer(roles));
        resolveUserRoles(&resultDoc, roles);
        *result = resultDoc.getObject();
        return Status::OK();
    }

    stdx::lock_guard<Latch> lk(_roleGraphMutex);
    BSONArrayBuilder resultBuilder;
    for (const RoleName& role : roles) {
        BSONObj roleDoc;
        Status status =
            _getRoleDescription_inlock(role, showPrivileges, showRestrictions, &roleDoc);
        if (!status.isOK()) {
            if (status.code() == ErrorCodes::RoleNotFound) {
                continue;
            }
            return status;
        }
        resultBuilder << roleDoc;
    }
    *result = resultBuilder.arr();
    return Status::OK();
}

Status AuthzManagerExternalStateLocal::_getRoleDescription_inlock(
    const RoleName& roleName,
    PrivilegeFormat showPrivileges,
    AuthenticationRestrictionsFormat showRestrictions,
    BSONObj* result) {
    if (!_roleGraph.roleExists(roleName))
        return Status(ErrorCodes::RoleNotFound, "No role named " + roleName.toString());

    mutablebson::Document resultDoc;
    fassert(17162,
            resultDoc.root().appendString(AuthorizationManager::ROLE_NAME_FIELD_NAME,
                                          roleName.getRole()));
    fassert(
        17163,
        resultDoc.root().appendString(AuthorizationManager::ROLE_DB_FIELD_NAME, roleName.getDB()));
    fassert(17267, resultDoc.root().appendBool("isBuiltin", _roleGraph.isBuiltinRole(roleName)));

    auto warningsElement = resultDoc.makeElementArray("warnings");

    auto rolesElement = resultDoc.makeElementArray("roles");
    fassert(17164, resultDoc.root().pushBack(rolesElement));
    addRoleNameObjectsToArrayElement(rolesElement, _roleGraph.getDirectSubordinates(roleName));

    auto inheritedRolesElement = resultDoc.makeElementArray("inheritedRoles");
    fassert(17165, resultDoc.root().pushBack(inheritedRolesElement));

    auto privilegesElement = resultDoc.makeElementArray("privileges");
    if (showPrivileges == PrivilegeFormat::kShowSeparate) {
        fassert(17166, resultDoc.root().pushBack(privilegesElement));
    }

    if (showRestrictions == AuthenticationRestrictionsFormat::kShow) {
        auto authenticationRestrictionsElement =
            resultDoc.makeElementArray("authenticationRestrictions");
        fassert(40559, resultDoc.root().pushBack(authenticationRestrictionsElement));

        const auto& restrictions = _roleGraph.getDirectAuthenticationRestrictions(roleName);
        if (restrictions.get()) {
            fassert(40561,
                    authenticationRestrictionsElement.appendArray("", restrictions->toBSON()));
        }
    }

    if (_roleGraphState == roleGraphStateConsistent) {
        addRoleNameObjectsToArrayElement(inheritedRolesElement,
                                         _roleGraph.getIndirectSubordinates(roleName));

        if (showPrivileges == PrivilegeFormat::kShowSeparate) {
            auto inheritedPrivilegesElement = resultDoc.makeElementArray("inheritedPrivileges");
            addPrivilegeObjectsOrWarningsToArrayElement(
                privilegesElement, warningsElement, _roleGraph.getDirectPrivileges(roleName));

            addPrivilegeObjectsOrWarningsToArrayElement(
                inheritedPrivilegesElement, warningsElement, _roleGraph.getAllPrivileges(roleName));

            fassert(17323, resultDoc.root().pushBack(inheritedPrivilegesElement));
        }

        if (showRestrictions == AuthenticationRestrictionsFormat::kShow) {
            auto inheritedAuthenticationRestrictionsElement =
                resultDoc.makeElementArray("inheritedAuthenticationRestrictions");
            fassert(40563, resultDoc.root().pushBack(inheritedAuthenticationRestrictionsElement));

            for (const auto& restrictions : _roleGraph.getAllAuthenticationRestrictions(roleName)) {
                fassert(40562,
                        inheritedAuthenticationRestrictionsElement.appendArray(
                            "", restrictions->toBSON()));
            }
        }
    } else if (showPrivileges == PrivilegeFormat::kShowSeparate) {
        addPrivilegeObjectsOrWarningsToArrayElement(
            privilegesElement, warningsElement, _roleGraph.getDirectPrivileges(roleName));
        fassert(40557,
                warningsElement.appendString("",
                                             "Role graph state inconsistent; only direct "
                                             "privileges and restrictions available."));
    }

    if (warningsElement.hasChildren()) {
        fassert(17167, resultDoc.root().pushBack(warningsElement));
    }
    *result = resultDoc.getObject();
    return Status::OK();
}

Status AuthzManagerExternalStateLocal::getRoleDescriptionsForDB(
    OperationContext* opCtx,
    StringData dbname,
    PrivilegeFormat showPrivileges,
    AuthenticationRestrictionsFormat showRestrictions,
    bool showBuiltinRoles,
    vector<BSONObj>* result) {
    if (showPrivileges == PrivilegeFormat::kShowAsUserFragment) {
        return Status(ErrorCodes::IllegalOperation,
                      "Cannot get user fragment for all roles in a database");
    }

    stdx::lock_guard<Latch> lk(_roleGraphMutex);
    for (RoleNameIterator it = _roleGraph.getRolesForDatabase(dbname); it.more(); it.next()) {
        if (!showBuiltinRoles && _roleGraph.isBuiltinRole(it.get())) {
            continue;
        }
        BSONObj roleDoc;
        Status status =
            _getRoleDescription_inlock(it.get(), showPrivileges, showRestrictions, &roleDoc);
        if (!status.isOK()) {
            return status;
        }
        result->push_back(roleDoc);
    }
    return Status::OK();
}

namespace {

/**
 * Adds the role described in "doc" to "roleGraph".  If the role cannot be added, due to
 * some error in "doc", logs a warning.
 */
void addRoleFromDocumentOrWarn(RoleGraph* roleGraph, const BSONObj& doc) {
    Status status = roleGraph->addRoleFromDocument(doc);
    if (!status.isOK()) {
        LOGV2_WARNING(23747,
                      "Skipping invalid admin.system.roles document while calculating privileges"
                      " for user-defined roles:  {status}; document {doc}",
                      "status"_attr = redact(status),
                      "doc"_attr = redact(doc));
    }
}


}  // namespace

Status AuthzManagerExternalStateLocal::_initializeRoleGraph(OperationContext* opCtx) {
    stdx::lock_guard<Latch> lkInitialzeRoleGraph(_roleGraphMutex);

    _roleGraphState = roleGraphStateInitial;
    _roleGraph = RoleGraph();

    RoleGraph newRoleGraph;
    Status status = query(
        opCtx,
        AuthorizationManager::rolesCollectionNamespace,
        BSONObj(),
        BSONObj(),
        [p = &newRoleGraph](const BSONObj& doc) { return addRoleFromDocumentOrWarn(p, doc); });
    if (!status.isOK())
        return status;

    status = newRoleGraph.recomputePrivilegeData();

    RoleGraphState newState;
    if (status == ErrorCodes::GraphContainsCycle) {
        LOGV2_ERROR(23752,
                    "Inconsistent role graph during authorization manager initialization.  Only "
                    "direct privileges available. {status}",
                    "status"_attr = redact(status));
        newState = roleGraphStateHasCycle;
        status = Status::OK();
    } else if (status.isOK()) {
        newState = roleGraphStateConsistent;
    } else {
        newState = roleGraphStateInitial;
    }

    if (status.isOK()) {
        _roleGraph = std::move(newRoleGraph);
        _roleGraphState = std::move(newState);
    }
    return status;
}

class AuthzManagerExternalStateLocal::AuthzManagerLogOpHandler : public RecoveryUnit::Change {
public:
    // None of the parameters below (except opCtx and externalState) need to live longer than the
    // instantiations of this class
    AuthzManagerLogOpHandler(OperationContext* opCtx,
                             AuthorizationManagerImpl* authzManager,
                             AuthzManagerExternalStateLocal* externalState,
                             const char* op,
                             const NamespaceString& nss,
                             const BSONObj& o,
                             const BSONObj* o2)
        : _opCtx(opCtx),
          _authzManager(authzManager),
          _externalState(externalState),
          _op(op),
          _nss(nss),
          _o(o.getOwned()),
          _o2(o2 ? boost::optional<BSONObj>(o2->getOwned()) : boost::none) {

        _invalidateRelevantCacheData();
    }

    void commit(boost::optional<Timestamp> timestamp) final {
        if (_nss == AuthorizationManager::rolesCollectionNamespace ||
            _nss == AuthorizationManager::adminCommandNamespace) {
            _refreshRoleGraph();
        }
    }

    void rollback() final {}

private:
    // Updates to users in the oplog are done by matching on the _id, which will always have the
    // form "<dbname>.<username>".  This function extracts the UserName from that string.
    static StatusWith<UserName> extractUserNameFromIdString(StringData idstr) {
        size_t splitPoint = idstr.find('.');
        if (splitPoint == std::string::npos) {
            return StatusWith<UserName>(ErrorCodes::FailedToParse,
                                        str::stream()
                                            << "_id entries for user documents must be of "
                                               "the form <dbname>.<username>.  Found: "
                                            << idstr);
        }
        return StatusWith<UserName>(
            UserName(idstr.substr(splitPoint + 1), idstr.substr(0, splitPoint)));
    }


    void _refreshRoleGraph() {
        stdx::lock_guard<Latch> lk(_externalState->_roleGraphMutex);
        Status status = _externalState->_roleGraph.handleLogOp(
            _opCtx, _op.c_str(), _nss, _o, _o2 ? &*_o2 : nullptr);

        if (status == ErrorCodes::OplogOperationUnsupported) {
            _externalState->_roleGraph = RoleGraph();
            _externalState->_roleGraphState = _externalState->roleGraphStateInitial;
            BSONObjBuilder oplogEntryBuilder;
            oplogEntryBuilder << "op" << _op << "ns" << _nss.ns() << "o" << _o;
            if (_o2) {
                oplogEntryBuilder << "o2" << *_o2;
            }
            LOGV2_ERROR(23753,
                        "Unsupported modification to roles collection in oplog; "
                        "restart this process to reenable user-defined roles; {status}; Oplog "
                        "entry: {oplogEntryBuilder_done}",
                        "status"_attr = redact(status),
                        "oplogEntryBuilder_done"_attr = redact(oplogEntryBuilder.done()));
            // If a setParameter is enabled, this condition is fatal.
            fassert(51152, !roleGraphInvalidationIsFatal);
        } else if (!status.isOK()) {
            LOGV2_WARNING(
                23748,
                "Skipping bad update to roles collection in oplog. {status} Oplog entry: {op}",
                "status"_attr = redact(status),
                "op"_attr = redact(_op));
        }
        status = _externalState->_roleGraph.recomputePrivilegeData();
        if (status == ErrorCodes::GraphContainsCycle) {
            _externalState->_roleGraphState = _externalState->roleGraphStateHasCycle;
            LOGV2_ERROR(
                23754,
                "Inconsistent role graph during authorization manager initialization.  "
                "Only direct privileges available. {status} after applying oplog entry {op}",
                "status"_attr = redact(status),
                "op"_attr = redact(_op));
        } else {
            fassert(17183, status);
            _externalState->_roleGraphState = _externalState->roleGraphStateConsistent;
        }
    }

    void _invalidateRelevantCacheData() {
        if (_nss == AuthorizationManager::rolesCollectionNamespace ||
            _nss == AuthorizationManager::versionCollectionNamespace) {
            _authzManager->invalidateUserCache(_opCtx);
            return;
        }

        if (_op == "i" || _op == "d" || _op == "u") {
            // If you got into this function isAuthzNamespace() must have returned true, and we've
            // already checked that it's not the roles or version collection.
            invariant(_nss == AuthorizationManager::usersCollectionNamespace);

            StatusWith<UserName> userName = (_op == "u")
                ? extractUserNameFromIdString((*_o2)["_id"].str())
                : extractUserNameFromIdString(_o["_id"].str());

            if (!userName.isOK()) {
                LOGV2_WARNING(23749,
                              "Invalidating user cache based on user being updated failed, will "
                              "invalidate the entire cache instead: {userName_getStatus}",
                              "userName_getStatus"_attr = userName.getStatus());
                _authzManager->invalidateUserCache(_opCtx);
                return;
            }
            _authzManager->invalidateUserByName(_opCtx, userName.getValue());
        } else {
            _authzManager->invalidateUserCache(_opCtx);
        }
    }


    OperationContext* _opCtx;
    AuthorizationManagerImpl* _authzManager;
    AuthzManagerExternalStateLocal* _externalState;
    const std::string _op;
    const NamespaceString _nss;
    const BSONObj _o;
    const boost::optional<BSONObj> _o2;
};

void AuthzManagerExternalStateLocal::logOp(OperationContext* opCtx,
                                           AuthorizationManagerImpl* authzManager,
                                           const char* op,
                                           const NamespaceString& nss,
                                           const BSONObj& o,
                                           const BSONObj* o2) {
    if (nss == AuthorizationManager::rolesCollectionNamespace ||
        nss == AuthorizationManager::versionCollectionNamespace ||
        nss == AuthorizationManager::usersCollectionNamespace ||
        nss == AuthorizationManager::adminCommandNamespace) {

        auto change =
            std::make_unique<AuthzManagerLogOpHandler>(opCtx, authzManager, this, op, nss, o, o2);
        // AuthzManagerExternalState's logOp method registers a RecoveryUnit::Change
        // and to do so we need to have begun a UnitOfWork
        WriteUnitOfWork wuow(opCtx);

        opCtx->recoveryUnit()->registerChange(std::move(change));

        wuow.commit();
    }
}

}  // namespace mongo<|MERGE_RESOLUTION|>--- conflicted
+++ resolved
@@ -169,8 +169,7 @@
     Status status = Status::OK();
     const UserName& userName = userReq.name;
 
-<<<<<<< HEAD
-    if (!shouldUseRolesFromConnection(opCtx, userName)) {
+    if (!userReq.roles) {
         auto ldapManager = LDAPManager::get(opCtx->getServiceContext());
         if (ldapManager
             && userName.getDB() == "$external"_sd
@@ -193,12 +192,6 @@
             if (!status.isOK())
                 return status;
         }
-=======
-    if (!userReq.roles) {
-        status = _getUserDocument(opCtx, userName, result);
-        if (!status.isOK())
-            return status;
->>>>>>> 6aab3ab5
     } else {
         // We are able to artifically construct the external user from the request
         BSONArrayBuilder userRoles;
