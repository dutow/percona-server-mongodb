--- conflicted
+++ resolved
@@ -3379,15 +3379,11 @@
     }
 
     auto maximumStableTimestamp = commitPoint.getTimestamp();
-<<<<<<< HEAD
-    if (_canAcceptNonLocalWrites && _storage->supportsDocLocking(_service)) {
+    if (_canAcceptNonLocalWrites.loadRelaxed() && _storage->supportsDocLocking(_service)) {
         // avoid calling getAllCommittedTimestamp on rocksdb in FCV 3.4 mode
         // storageEngine can be nullptr in unit tests
         auto storageEngine = _service->getGlobalStorageEngine();
         if (!storageEngine || storageEngine->isFcv36Supported()) {
-=======
-    if (_canAcceptNonLocalWrites.loadRelaxed() && _storage->supportsDocLocking(_service)) {
->>>>>>> cbef8769
         // If the storage engine supports document level locking, then it is possible for oplog
         // writes to commit out of order. In that case, we don't want to set the stable timestamp
         // ahead of the all committed timestamp. This is not a problem for oplog application
