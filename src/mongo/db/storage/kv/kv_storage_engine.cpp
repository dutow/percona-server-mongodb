--- conflicted
+++ resolved
@@ -69,33 +69,6 @@
     KVStorageEngine::KVStorageEngine( KVEngine* engine )
         : _engine( engine )
         , _supportsDocLocking(_engine->supportsDocLocking()) {
-<<<<<<< HEAD
-    }
-
-    void KVStorageEngine::cleanShutdown(OperationContext* txn) {
-        BSONObjBuilder closeResult;
-        dbHolder().closeAll(txn, closeResult, true);
-
-        for ( DBMap::const_iterator it = _dbs.begin(); it != _dbs.end(); ++it ) {
-            delete it->second;
-        }
-        _dbs.clear();
-
-        _catalog.reset( NULL );
-        _catalogRecordStore.reset( NULL );
-
-        _engine->cleanShutdown(txn);
-        // intentionally not deleting _engine
-    }
-
-    KVStorageEngine::~KVStorageEngine() {
-    }
-
-    void KVStorageEngine::finishInit() {
-        if ( _initialized )
-            return;
-=======
->>>>>>> d6d10d0c
 
         OperationContextNoop opCtx( _engine->newRecoveryUnit() );
         {
@@ -175,6 +148,8 @@
     }
 
     void KVStorageEngine::cleanShutdown(OperationContext* txn) {
+        BSONObjBuilder closeResult;
+        dbHolder().closeAll(txn, closeResult, true);
 
         for ( DBMap::const_iterator it = _dbs.begin(); it != _dbs.end(); ++it ) {
             delete it->second;
