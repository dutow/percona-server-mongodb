--- conflicted
+++ resolved
@@ -162,9 +162,6 @@
 
     class IntraExtentIterator;
 
-<<<<<<< HEAD
-        virtual bool findRecord( OperationContext* txn, const RecordId& loc, RecordData* rd, bool skipPessimisticLocking=false ) const;
-=======
     /**
      * @param details - takes ownership
      * @param em - does NOT take ownership
@@ -173,7 +170,6 @@
                       RecordStoreV1MetaData* details,
                       ExtentManager* em,
                       bool isSystemIndexes);
->>>>>>> c57e8885
 
     virtual ~RecordStoreV1Base();
 
@@ -190,7 +186,7 @@
 
     virtual RecordData dataFor(OperationContext* txn, const RecordId& loc) const;
 
-    virtual bool findRecord(OperationContext* txn, const RecordId& loc, RecordData* rd) const;
+    virtual bool findRecord(OperationContext* txn, const RecordId& loc, RecordData* rd, bool skipPessimisticLocking=false) const;
 
     void deleteRecord(OperationContext* txn, const RecordId& dl);
 
