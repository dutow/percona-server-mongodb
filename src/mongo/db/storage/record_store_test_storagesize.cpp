--- conflicted
+++ resolved
@@ -38,26 +38,6 @@
 
 namespace mongo {
 
-<<<<<<< HEAD
-    // Verify that an empty collection takes up no space on disk.
-    TEST( RecordStoreTestHarness, StorageSizeEmpty ) {
-        scoped_ptr<HarnessHelper> harnessHelper( newHarnessHelper() );
-        scoped_ptr<RecordStore> rs( harnessHelper->newNonCappedRecordStore() );
-
-        {
-            scoped_ptr<OperationContext> opCtx( harnessHelper->newOperationContext() );
-            ASSERT_EQUALS( 0, rs->numRecords( opCtx.get() ) );
-        }
-
-        {
-            scoped_ptr<OperationContext> opCtx( harnessHelper->newOperationContext() );
-            // Some engines may count metadata, so this is unrealistic
-            //ASSERT( rs->storageSize( opCtx.get(), NULL ) == 0 );
-        }
-    }
-
-=======
->>>>>>> ce37440b
     // Verify that a nonempty collection maybe takes up some space on disk.
     TEST( RecordStoreTestHarness, StorageSizeNonEmpty ) {
         scoped_ptr<HarnessHelper> harnessHelper( newHarnessHelper() );
