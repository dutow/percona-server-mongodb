--- conflicted
+++ resolved
@@ -140,22 +140,9 @@
         return _loc == other._loc;
     }
 
-<<<<<<< HEAD
-            bool locate(const BSONObj& key, const RecordId& loc) {
-                const BSONObj finalKey = stripFieldNames(key);
-=======
-    virtual void advance() {
-        // Advance on a cursor at the end is a no-op
-        if (isEOF()) {
-            return;
-        }
-        advanceCursor();
-        updatePosition();
-    }
-
+                // Advance on a cursor at the end is a no-op
     bool locate(const BSONObj& key, const RecordId& loc) {
         const BSONObj finalKey = stripFieldNames(key);
->>>>>>> f66f8b1d
 
         if (_locateCacheValid == true && finalKey == _locateCacheKey &&
             loc == _locateCacheRecordId) {
@@ -307,39 +294,15 @@
             return;
         }
 
-<<<<<<< HEAD
-            virtual void advance() {
-                // Advance on a cursor at the end is a no-op
-                if (isEOF()) {
-                    return;
-                }
-                advanceCursor();
-                updatePosition();
-            }
-
-            virtual bool _locate(const KeyString& query, RecordId loc) {
-                // loc already encoded in _key
-                return seekCursor(query);
-            }
-=======
         auto key = _iterator->key();
         _key.resetFromBuffer(key.data(), key.size());
         _keyBsonCache = BSONObj();  // Invalidate cached BSONObj.
->>>>>>> f66f8b1d
 
         _locateCacheValid = false;    // Invalidate locate cache
         _locateCacheKey = BSONObj();  // Invalidate locate cache
 
-<<<<<<< HEAD
-        class RocksUniqueCursor : public RocksCursorBase {
-        public:
-            RocksUniqueCursor(OperationContext* txn, rocksdb::DB* db, std::string prefix,
-                              bool forward, Ordering order)
-                : RocksCursorBase(txn, db, prefix, forward, order), _recordsIndex(0) {}
-=======
         updateLocAndTypeBits();
     }
->>>>>>> f66f8b1d
 
     rocksdb::DB* _db;  // not owned
     std::string _prefix;
@@ -381,103 +344,16 @@
             loc = _forward ? RecordId::min() : RecordId::max();
         }
 
-<<<<<<< HEAD
-            virtual bool _locate(const KeyString& query, RecordId loc) {
-                resetValue();
-                if (!seekCursor(query)) {
-                    // If didn't seek to exact key, start at beginning of wherever we ended up.
-                    return false;
-                }
-                dassert(!isEOF());
-
-                if (loc.isNull()) {
-                    // Null loc means means start and beginning or end of array as needed.
-                    // so nothing to do
-                    return true;
-                }
-
-                // If we get here we need to make sure we are positioned at the correct point of the
-                // _records vector.
-                if (_forward) {
-                    while (getLoc() < loc) {
-                        _recordsIndex++;
-                        if (_recordsIndex == _records.size()) {
-                            // This means we exhausted the scan and didn't find a record in range.
-                            resetValue();
-                            advanceCursor();
-                            return false;
-                        }
-                    }
-                } else {
-                    while (getLoc() > loc) {
-                        _recordsIndex++;
-                        if (_recordsIndex == _records.size()) {
-                            resetValue();
-                            advanceCursor();
-                            return false;
-                        }
-                    }
-                }
-
-                return true;
-            }
-
-            virtual void updateLocAndTypeBits() {
-                loadValueIfNeeded();
-                _loc = _records[_recordsIndex].first;
-                _typeBits = _records[_recordsIndex].second;
-            }
-
-            virtual void advance() {
-                // Advance on a cursor at the end is a no-op
-                if (isEOF()) {
-                    return;
-                }
-
-                loadValueIfNeeded();
-                _recordsIndex++;
-                if (_recordsIndex == _records.size()) {
-                    resetValue();
-                    advanceCursor();
-                    updatePosition();
-                } else {
-                    updateLocAndTypeBits();
-                }
-            }
-
-        private:
-            RecordId getLoc() {
-                updateLocAndTypeBits();
-                return _loc;
-            }
-
-            void resetValue() { _records.clear(); }
-
-            void loadValueIfNeeded() {
-                if (!_records.empty()) {
-                    return;
-                }
-
-                _recordsIndex = 0;
-
-                auto value = _iterator->value();
-                BufReader br(value.data(), value.size());
-                while (br.remaining()) {
-                    RecordId loc = KeyString::decodeRecordId(&br);
-                    _records.emplace_back(loc, KeyString::TypeBits::fromBuffer(&br));
-                }
-                invariant(!_records.empty());
-
-                if (!_forward) {
-                    std::reverse(_records.begin(), _records.end());
-                }
-            }
-
-            mutable size_t _recordsIndex;
-            mutable std::vector<std::pair<RecordId, KeyString::TypeBits>> _records;
-        };
-=======
         query->resetToKey(key, _order, loc);
+    }
+
+    virtual void advance() {
+        // Advance on a cursor at the end is a no-op
+        if (isEOF()) {
+            return;
+        }
+        advanceCursor();
+        updatePosition();
     }
 
     virtual bool _locate(const KeyString& query, RecordId loc) {
@@ -497,50 +373,105 @@
 public:
     RocksUniqueCursor(
         OperationContext* txn, rocksdb::DB* db, std::string prefix, bool forward, Ordering order)
-        : RocksCursorBase(txn, db, prefix, forward, order) {}
+            : RocksCursorBase(txn, db, prefix, forward, order), _recordsIndex(0) {}
 
     virtual void fillQuery(const BSONObj& key, RecordId loc, KeyString* query) const {
         query->resetToKey(key, _order);  // loc doesn't go in _query for unique indexes
     }
 
     virtual bool _locate(const KeyString& query, RecordId loc) {
+        resetValue();
         if (!seekCursor(query)) {
             // If didn't seek to exact key, start at beginning of wherever we ended up.
             return false;
         }
         dassert(!isEOF());
 
-        // If we get here we need to look at the actual RecordId for this key and make sure
-        // we are supposed to see it.
+        if (loc.isNull()) {
+            // Null loc means means start and beginning or end of array as needed.
+            // so nothing to do
+            return true;
+        }
+
+        // If we get here we need to make sure we are positioned at the correct point of the
+        // _records vector.
+        if (_forward) {
+            while (getLoc() < loc) {
+                _recordsIndex++;
+                if (_recordsIndex == _records.size()) {
+                    // This means we exhausted the scan and didn't find a record in range.
+                    resetValue();
+                    advanceCursor();
+                    return false;
+                }
+            }
+        } else {
+            while (getLoc() > loc) {
+                _recordsIndex++;
+                if (_recordsIndex == _records.size()) {
+                    resetValue();
+                    advanceCursor();
+                    return false;
+                }
+            }
+        }
+
+        return true;
+    }
+
+    virtual void updateLocAndTypeBits() {
+        loadValueIfNeeded();
+        _loc = _records[_recordsIndex].first;
+        _typeBits = _records[_recordsIndex].second;
+    }
+
+    virtual void advance() {
+        // Advance on a cursor at the end is a no-op
+        if (isEOF()) {
+            return;
+        }
+
+        loadValueIfNeeded();
+        _recordsIndex++;
+        if (_recordsIndex == _records.size()) {
+            resetValue();
+            advanceCursor();
+            updatePosition();
+        } else {
+            updateLocAndTypeBits();
+        }
+    }
+
+private:
+    RecordId getLoc() {
+        updateLocAndTypeBits();
+        return _loc;
+    }
+
+    void resetValue() { _records.clear(); }
+
+    void loadValueIfNeeded() {
+        if (!_records.empty()) {
+            return;
+        }
+
+        _recordsIndex = 0;
 
         auto value = _iterator->value();
         BufReader br(value.data(), value.size());
-        RecordId locInIndex = KeyString::decodeRecordId(&br);
->>>>>>> f66f8b1d
-
-        if ((_forward && (locInIndex < loc)) || (!_forward && (locInIndex > loc))) {
-            advanceCursor();
-        }
-
-        return true;
-    }
-
-    void updateLocAndTypeBits() {
-        // We assume that cursors can only ever see unique indexes in their "pristine"
-        // state,
-        // where no duplicates are possible. The cases where dups are allowed should hold
-        // sufficient locks to ensure that no cursor ever sees them.
-
-        auto value = _iterator->value();
-        BufReader br(value.data(), value.size());
-        _loc = KeyString::decodeRecordId(&br);
-        _typeBits.resetFromBuffer(&br);
-
-        if (!br.atEof()) {
-            severe() << "Unique index cursor seeing multiple records for key " << getKey();
-            fassertFailed(28609);
-        }
-    }
+        while (br.remaining()) {
+            RecordId loc = KeyString::decodeRecordId(&br);
+            _records.emplace_back(loc, KeyString::TypeBits::fromBuffer(&br));
+        }
+        invariant(!_records.empty());
+
+        if (!_forward) {
+            std::reverse(_records.begin(), _records.end());
+        }
+    }
+
+    mutable size_t _recordsIndex;
+    mutable std::vector<std::pair<RecordId, KeyString::TypeBits>> _records;
 };
 
 }  // namespace
