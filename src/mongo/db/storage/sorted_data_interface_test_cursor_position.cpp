--- conflicted
+++ resolved
@@ -244,117 +244,77 @@
         }
     }
 
-<<<<<<< HEAD
-    // Verify that two forward cursors positioned at a duplicate key, but with
-    // different RecordIds are not considered to point to the same place.
-    TEST( SortedDataInterface, CursorsPointToDifferentDiskLocs ) {
-        scoped_ptr<HarnessHelper> harnessHelper( newHarnessHelper() );
-        scoped_ptr<SortedDataInterface> sorted( harnessHelper->newSortedDataInterface( false ) );
-=======
-    {
-        scoped_ptr<OperationContext> opCtx(harnessHelper->newOperationContext());
-        ASSERT_EQUALS(2, sorted->numEntries(opCtx.get()));
-    }
->>>>>>> f66f8b1d
+    {
+        scoped_ptr<OperationContext> opCtx(harnessHelper->newOperationContext());
+        ASSERT_EQUALS(2, sorted->numEntries(opCtx.get()));
+    }
 
     {
         scoped_ptr<OperationContext> opCtx(harnessHelper->newOperationContext());
         scoped_ptr<SortedDataInterface::Cursor> cursor1(sorted->newCursor(opCtx.get(), -1));
         scoped_ptr<SortedDataInterface::Cursor> cursor2(sorted->newCursor(opCtx.get(), -1));
 
-<<<<<<< HEAD
-        {
-            scoped_ptr<OperationContext> opCtx( harnessHelper->newOperationContext() );
-            {
-                WriteUnitOfWork uow( opCtx.get() );
-                ASSERT_OK( sorted->insert( opCtx.get(), key1, loc1, true ) );
-                ASSERT_OK( sorted->insert( opCtx.get(), key1, loc2, true ) );
-                uow.commit();
-            }
-        }
-=======
         ASSERT(cursor1->locate(key1, loc1));
         ASSERT(cursor2->locate(key2, loc2));
         ASSERT(!cursor1->pointsToSamePlaceAs(*cursor2));
         ASSERT(!cursor2->pointsToSamePlaceAs(*cursor1));
     }
 }
->>>>>>> f66f8b1d
 
 // Verify that two forward cursors positioned at a duplicate key, but with
 // different RecordIds are not considered to point to the same place.
 TEST(SortedDataInterface, CursorsPointToDifferentDiskLocs) {
     scoped_ptr<HarnessHelper> harnessHelper(newHarnessHelper());
-    scoped_ptr<SortedDataInterface> sorted(harnessHelper->newSortedDataInterface(true));
-
-    {
-        scoped_ptr<OperationContext> opCtx(harnessHelper->newOperationContext());
-        ASSERT(sorted->isEmpty(opCtx.get()));
-    }
-
-    {
-        scoped_ptr<OperationContext> opCtx(harnessHelper->newOperationContext());
-        {
-            WriteUnitOfWork uow(opCtx.get());
-            ASSERT_OK(sorted->insert(opCtx.get(), key1, loc1, false));
-            ASSERT_OK(sorted->insert(opCtx.get(), key1, loc2, true /* allow duplicates */));
-            uow.commit();
-        }
-    }
-
-<<<<<<< HEAD
-    // Verify that two reverse cursors positioned at a duplicate key, but with
-    // different RecordIds are not considered to point to the same place.
-    TEST( SortedDataInterface, CursorsPointToDifferentDiskLocsReversed ) {
-        scoped_ptr<HarnessHelper> harnessHelper( newHarnessHelper() );
-        scoped_ptr<SortedDataInterface> sorted( harnessHelper->newSortedDataInterface( false ) );
-=======
-    {
-        scoped_ptr<OperationContext> opCtx(harnessHelper->newOperationContext());
-        ASSERT_EQUALS(2, sorted->numEntries(opCtx.get()));
-    }
->>>>>>> f66f8b1d
+    scoped_ptr<SortedDataInterface> sorted( harnessHelper->newSortedDataInterface( false ) );
+
+    {
+        scoped_ptr<OperationContext> opCtx(harnessHelper->newOperationContext());
+        ASSERT(sorted->isEmpty(opCtx.get()));
+    }
+
+    {
+        scoped_ptr<OperationContext> opCtx(harnessHelper->newOperationContext());
+        {
+            WriteUnitOfWork uow(opCtx.get());
+            ASSERT_OK( sorted->insert( opCtx.get(), key1, loc1, true ) );
+            ASSERT_OK( sorted->insert( opCtx.get(), key1, loc2, true ) );
+            uow.commit();
+        }
+    }
+
+    {
+        scoped_ptr<OperationContext> opCtx(harnessHelper->newOperationContext());
+        ASSERT_EQUALS(2, sorted->numEntries(opCtx.get()));
+    }
 
     {
         scoped_ptr<OperationContext> opCtx(harnessHelper->newOperationContext());
         scoped_ptr<SortedDataInterface::Cursor> cursor1(sorted->newCursor(opCtx.get(), 1));
         scoped_ptr<SortedDataInterface::Cursor> cursor2(sorted->newCursor(opCtx.get(), 1));
 
-<<<<<<< HEAD
-        {
-            scoped_ptr<OperationContext> opCtx( harnessHelper->newOperationContext() );
-            {
-                WriteUnitOfWork uow( opCtx.get() );
-                ASSERT_OK( sorted->insert( opCtx.get(), key1, loc1, true ) );
-                ASSERT_OK( sorted->insert( opCtx.get(), key1, loc2, true /* allow duplicates */ ) );
-                uow.commit();
-            }
-        }
-=======
         ASSERT(cursor1->locate(key1, loc1));
         ASSERT(cursor2->locate(key1, loc2));
         ASSERT(!cursor1->pointsToSamePlaceAs(*cursor2));
         ASSERT(!cursor2->pointsToSamePlaceAs(*cursor1));
     }
 }
->>>>>>> f66f8b1d
 
 // Verify that two reverse cursors positioned at a duplicate key, but with
 // different RecordIds are not considered to point to the same place.
 TEST(SortedDataInterface, CursorsPointToDifferentDiskLocsReversed) {
     scoped_ptr<HarnessHelper> harnessHelper(newHarnessHelper());
-    scoped_ptr<SortedDataInterface> sorted(harnessHelper->newSortedDataInterface(true));
-
-    {
-        scoped_ptr<OperationContext> opCtx(harnessHelper->newOperationContext());
-        ASSERT(sorted->isEmpty(opCtx.get()));
-    }
-
-    {
-        scoped_ptr<OperationContext> opCtx(harnessHelper->newOperationContext());
-        {
-            WriteUnitOfWork uow(opCtx.get());
-            ASSERT_OK(sorted->insert(opCtx.get(), key1, loc1, false));
+    scoped_ptr<SortedDataInterface> sorted( harnessHelper->newSortedDataInterface( false ) );
+
+    {
+        scoped_ptr<OperationContext> opCtx(harnessHelper->newOperationContext());
+        ASSERT(sorted->isEmpty(opCtx.get()));
+    }
+
+    {
+        scoped_ptr<OperationContext> opCtx(harnessHelper->newOperationContext());
+        {
+            WriteUnitOfWork uow(opCtx.get());
+            ASSERT_OK( sorted->insert( opCtx.get(), key1, loc1, true ) );
             ASSERT_OK(sorted->insert(opCtx.get(), key1, loc2, true /* allow duplicates */));
             uow.commit();
         }
