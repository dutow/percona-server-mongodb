// wiredtiger_kv_engine.cpp

/**
 *    Copyright (C) 2014 MongoDB Inc.
 *
 *    This program is free software: you can redistribute it and/or  modify
 *    it under the terms of the GNU Affero General Public License, version 3,
 *    as published by the Free Software Foundation.
 *
 *
 *    This program is distributed in the hope that it will be useful,
 *    but WITHOUT ANY WARRANTY; without even the implied warranty of
 *    MERCHANTABILITY or FITNESS FOR A PARTICULAR PURPOSE.  See the
 *    GNU Affero General Public License for more details.
 *
 *    You should have received a copy of the GNU Affero General Public License
 *    along with this program.  If not, see <http://www.gnu.org/licenses/>.
 *
 *    As a special exception, the copyright holders give permission to link the
 *    code of portions of this program with the OpenSSL library under certain
 *    conditions as described in each individual source file and distribute
 *    linked combinations including the program with the OpenSSL library. You
 *    must comply with the GNU Affero General Public License in all respects for
 *    all of the code used other than as permitted herein. If you modify file(s)
 *    with this exception, you may extend this exception to your version of the
 *    file(s), but you are not obligated to do so. If you do not wish to do so,
 *    delete this exception statement from your version. If you delete this
 *    exception statement from all source files in the program, then also delete
 *    it in the license file.
 */

#define MONGO_LOG_DEFAULT_COMPONENT ::mongo::logger::LogComponent::kStorage

#include "mongo/platform/basic.h"

#ifdef _WIN32
#define NVALGRIND
#endif

#include <memory>

#include "mongo/db/storage/wiredtiger/wiredtiger_kv_engine.h"

#include <boost/filesystem.hpp>
#include <boost/filesystem/operations.hpp>
#include <valgrind/valgrind.h>

#include "mongo/base/error_codes.h"
#include "mongo/bson/bsonobjbuilder.h"
#include "mongo/db/bson/dotted_path_support.h"
#include "mongo/db/catalog/collection_catalog_entry.h"
#include "mongo/db/client.h"
#include "mongo/db/commands/server_status_metric.h"
#include "mongo/db/concurrency/locker.h"
#include "mongo/db/concurrency/write_conflict_exception.h"
#include "mongo/db/index/index_descriptor.h"
#include "mongo/db/server_parameters.h"
#include "mongo/db/service_context.h"
#include "mongo/db/storage/journal_listener.h"
#include "mongo/db/storage/storage_options.h"
#include "mongo/db/storage/wiredtiger/wiredtiger_customization_hooks.h"
#include "mongo/db/storage/wiredtiger/wiredtiger_extensions.h"
#include "mongo/db/storage/wiredtiger/wiredtiger_global_options.h"
#include "mongo/db/storage/wiredtiger/wiredtiger_index.h"
#include "mongo/db/storage/wiredtiger/wiredtiger_record_store.h"
#include "mongo/db/storage/wiredtiger/wiredtiger_recovery_unit.h"
#include "mongo/db/storage/wiredtiger/wiredtiger_session_cache.h"
#include "mongo/db/storage/wiredtiger/wiredtiger_size_storer.h"
#include "mongo/db/storage/wiredtiger/wiredtiger_util.h"
#include "mongo/stdx/memory.h"
#include "mongo/util/background.h"
#include "mongo/util/concurrency/idle_thread_block.h"
#include "mongo/util/concurrency/ticketholder.h"
#include "mongo/util/exit.h"
#include "mongo/util/log.h"
#include "mongo/util/processinfo.h"
#include "mongo/util/scopeguard.h"
#include "mongo/util/time_support.h"

#if !defined(__has_feature)
#define __has_feature(x) 0
#endif

namespace mongo {

using std::set;
using std::string;

namespace dps = ::mongo::dotted_path_support;

class WiredTigerKVEngine::WiredTigerJournalFlusher : public BackgroundJob {
public:
    explicit WiredTigerJournalFlusher(WiredTigerSessionCache* sessionCache)
        : BackgroundJob(false /* deleteSelf */), _sessionCache(sessionCache) {}

    virtual string name() const {
        return "WTJournalFlusher";
    }

    virtual void run() {
        Client::initThread(name().c_str());

        LOG(1) << "starting " << name() << " thread";

        while (!_shuttingDown.load()) {
            try {
                _sessionCache->waitUntilDurable(false);
            } catch (const UserException& e) {
                invariant(e.getCode() == ErrorCodes::ShutdownInProgress);
            }

            int ms = storageGlobalParams.journalCommitIntervalMs.load();
            if (!ms) {
                ms = 100;
            }

            MONGO_IDLE_THREAD_BLOCK;
            sleepmillis(ms);
        }
        LOG(1) << "stopping " << name() << " thread";
    }

    void shutdown() {
        _shuttingDown.store(true);
        wait();
    }

private:
    WiredTigerSessionCache* _sessionCache;
    AtomicBool _shuttingDown{false};
};

class WiredTigerKVEngine::WiredTigerCheckpointThread : public BackgroundJob {
public:
    explicit WiredTigerCheckpointThread(WiredTigerSessionCache* sessionCache)
        : BackgroundJob(false /* deleteSelf */), _sessionCache(sessionCache) {}

    virtual string name() const {
        return "WTCheckpointThread";
    }

    virtual void run() {
        Client::initThread(name().c_str());

        LOG(1) << "starting " << name() << " thread";

        while (!_shuttingDown.load()) {
            {
                stdx::unique_lock<stdx::mutex> lock(_mutex);
                _condvar.wait_for(lock,
                                  stdx::chrono::seconds(static_cast<std::int64_t>(
                                      wiredTigerGlobalOptions.checkpointDelaySecs)));
            }

            try {
                const bool forceCheckpoint = true;
                _sessionCache->waitUntilDurable(forceCheckpoint);
            } catch (const UserException& exc) {
                invariant(exc.getCode() == ErrorCodes::ShutdownInProgress);
            }
        }
        LOG(1) << "stopping " << name() << " thread";
    }

    void shutdown() {
        _shuttingDown.store(true);
        _condvar.notify_one();
        wait();
    }

private:
    WiredTigerSessionCache* _sessionCache;

    // _mutex/_condvar used to notify when _shuttingDown is flipped.
    stdx::mutex _mutex;
    stdx::condition_variable _condvar;
    AtomicBool _shuttingDown{false};
};

namespace {

class TicketServerParameter : public ServerParameter {
    MONGO_DISALLOW_COPYING(TicketServerParameter);

public:
    TicketServerParameter(TicketHolder* holder, const std::string& name)
        : ServerParameter(ServerParameterSet::getGlobal(), name, true, true), _holder(holder) {}

    virtual void append(OperationContext* opCtx, BSONObjBuilder& b, const std::string& name) {
        b.append(name, _holder->outof());
    }

    virtual Status set(const BSONElement& newValueElement) {
        if (!newValueElement.isNumber())
            return Status(ErrorCodes::BadValue, str::stream() << name() << " has to be a number");
        return _set(newValueElement.numberInt());
    }

    virtual Status setFromString(const std::string& str) {
        int num = 0;
        Status status = parseNumberFromString(str, &num);
        if (!status.isOK())
            return status;
        return _set(num);
    }

    Status _set(int newNum) {
        if (newNum <= 0) {
            return Status(ErrorCodes::BadValue, str::stream() << name() << " has to be > 0");
        }

        return _holder->resize(newNum);
    }

private:
    TicketHolder* _holder;
};

TicketHolder openWriteTransaction(128);
TicketServerParameter openWriteTransactionParam(&openWriteTransaction,
                                                "wiredTigerConcurrentWriteTransactions");

TicketHolder openReadTransaction(128);
TicketServerParameter openReadTransactionParam(&openReadTransaction,
                                               "wiredTigerConcurrentReadTransactions");

stdx::function<bool(StringData)> initRsOplogBackgroundThreadCallback = [](StringData) -> bool {
    fassertFailed(40358);
};
}  // namespace

WiredTigerKVEngine::WiredTigerKVEngine(const std::string& canonicalName,
                                       const std::string& path,
                                       ClockSource* cs,
                                       const std::string& extraOpenOptions,
                                       size_t cacheSizeMB,
                                       bool durable,
                                       bool ephemeral,
                                       bool repair,
                                       bool readOnly)
    : _eventHandler(WiredTigerUtil::defaultEventHandlers()),
      _canonicalName(canonicalName),
      _path(path),
      _sizeStorerSyncTracker(cs, 100000, Seconds(60)),
      _durable(durable),
      _ephemeral(ephemeral),
      _readOnly(readOnly) {
    boost::filesystem::path journalPath = path;
    journalPath /= "journal";
    if (_durable) {
        if (!boost::filesystem::exists(journalPath)) {
            try {
                boost::filesystem::create_directory(journalPath);
            } catch (std::exception& e) {
                log() << "error creating journal dir " << journalPath.string() << ' ' << e.what();
                throw;
            }
        }
    }

    _previousCheckedDropsQueued = Date_t::now();

    std::stringstream ss;
    ss << "create,";
    ss << "cache_size=" << cacheSizeMB << "M,";
    ss << "session_max=20000,";
    ss << "eviction=(threads_min=4,threads_max=4),";
    ss << "config_base=false,";
    ss << "statistics=(fast),";
    // The setting may have a later setting override it if not using the journal.  We make it
    // unconditional here because even nojournal may need this setting if it is a transition
    // from using the journal.
    if (!_readOnly) {
        // If we're readOnly skip all WAL-related settings.
        ss << "log=(enabled=true,archive=true,path=journal,compressor=";
        ss << wiredTigerGlobalOptions.journalCompressor << "),";
        ss << "file_manager=(close_idle_time=100000),";  //~28 hours, will put better fix in 3.1.x
<<<<<<< HEAD
        ss << "checkpoint=(wait=" << wiredTigerGlobalOptions.checkpointDelaySecs;
        ss << ",log_size=" << wiredTigerGlobalOptions.checkpointSizeMB << "MB),";
=======
>>>>>>> d5e9b499
        ss << "statistics_log=(wait=" << wiredTigerGlobalOptions.statisticsLogDelaySecs << "),";
        ss << "verbose=(recovery_progress),";
    }
    ss << WiredTigerCustomizationHooks::get(getGlobalServiceContext())
              ->getTableCreateConfig("system");
    ss << WiredTigerExtensions::get(getGlobalServiceContext())->getOpenExtensionsConfig();
    ss << extraOpenOptions;
    if (_readOnly) {
        invariant(!_durable);
        ss << "readonly=true,";
    }
    if (!_durable && !_readOnly) {
        // If we started without the journal, but previously used the journal then open with the
        // WT log enabled to perform any unclean shutdown recovery and then close and reopen in
        // the normal path without the journal.
        if (boost::filesystem::exists(journalPath)) {
            string config = ss.str();
            log() << "Detected WT journal files.  Running recovery from last checkpoint.";
            log() << "journal to nojournal transition config: " << config;
            int ret = wiredtiger_open(path.c_str(), &_eventHandler, config.c_str(), &_conn);
            if (ret == EINVAL) {
                fassertFailedNoTrace(28717);
            } else if (ret != 0) {
                Status s(wtRCToStatus(ret));
                msgassertedNoTrace(28718, s.reason());
            }
            invariantWTOK(_conn->close(_conn, NULL));
            // After successful recovery, remove the journal directory.
            try {
                boost::filesystem::remove_all(journalPath);
            } catch (std::exception& e) {
                error() << "error removing journal dir " << journalPath.string() << ' ' << e.what();
                throw;
            }
        }
        // This setting overrides the earlier setting because it is later in the config string.
        ss << ",log=(enabled=false),";
    }
    string config = ss.str();
    log() << "wiredtiger_open config: " << config;
    int ret = wiredtiger_open(path.c_str(), &_eventHandler, config.c_str(), &_conn);
    // Invalid argument (EINVAL) is usually caused by invalid configuration string.
    // We still fassert() but without a stack trace.
    if (ret == EINVAL) {
        fassertFailedNoTrace(28561);
    } else if (ret != 0) {
        Status s(wtRCToStatus(ret));
        msgassertedNoTrace(28595, s.reason());
    }

    _sessionCache.reset(new WiredTigerSessionCache(this));

    if (_durable && !_ephemeral) {
        _journalFlusher = stdx::make_unique<WiredTigerJournalFlusher>(_sessionCache.get());
        _journalFlusher->go();
    }

    if (!_readOnly && !_ephemeral) {
        _checkpointThread = stdx::make_unique<WiredTigerCheckpointThread>(_sessionCache.get());
        _checkpointThread->go();
    }

    _sizeStorerUri = "table:sizeStorer";
    WiredTigerSession session(_conn);
    if (!_readOnly && repair && _hasUri(session.getSession(), _sizeStorerUri)) {
        log() << "Repairing size cache";
        fassertNoTrace(28577, _salvageIfNeeded(_sizeStorerUri.c_str()));
    }
    _sizeStorer.reset(new WiredTigerSizeStorer(_conn, _sizeStorerUri));
    _sizeStorer->fillCache();

    Locker::setGlobalThrottling(&openReadTransaction, &openWriteTransaction);
}


WiredTigerKVEngine::~WiredTigerKVEngine() {
    if (_conn) {
        cleanShutdown();
    }

    _sessionCache.reset(NULL);
}

void WiredTigerKVEngine::appendGlobalStats(BSONObjBuilder& b) {
    BSONObjBuilder bb(b.subobjStart("concurrentTransactions"));
    {
        BSONObjBuilder bbb(bb.subobjStart("write"));
        bbb.append("out", openWriteTransaction.used());
        bbb.append("available", openWriteTransaction.available());
        bbb.append("totalTickets", openWriteTransaction.outof());
        bbb.done();
    }
    {
        BSONObjBuilder bbb(bb.subobjStart("read"));
        bbb.append("out", openReadTransaction.used());
        bbb.append("available", openReadTransaction.available());
        bbb.append("totalTickets", openReadTransaction.outof());
        bbb.done();
    }
    bb.done();
}

void WiredTigerKVEngine::cleanShutdown() {
    log() << "WiredTigerKVEngine shutting down";
    if (!_readOnly)
        syncSizeInfo(true);
    if (_conn) {
        // these must be the last things we do before _conn->close();
        if (_journalFlusher)
            _journalFlusher->shutdown();
        if (_checkpointThread)
            _checkpointThread->shutdown();
        _sizeStorer.reset();
        _sessionCache->shuttingDown();

// We want WiredTiger to leak memory for faster shutdown except when we are running tools to
// look for memory leaks.
#if !__has_feature(address_sanitizer)
        bool leak_memory = true;
#else
        bool leak_memory = false;
#endif
        const char* config = nullptr;

        if (RUNNING_ON_VALGRIND) {
            leak_memory = false;
        }

        if (leak_memory) {
            config = "leak_memory=true";
        }

        invariantWTOK(_conn->close(_conn, config));
        _conn = NULL;
    }
}

Status WiredTigerKVEngine::okToRename(OperationContext* opCtx,
                                      StringData fromNS,
                                      StringData toNS,
                                      StringData ident,
                                      const RecordStore* originalRecordStore) const {
    _sizeStorer->storeToCache(
        _uri(ident), originalRecordStore->numRecords(opCtx), originalRecordStore->dataSize(opCtx));
    syncSizeInfo(true);
    return Status::OK();
}

int64_t WiredTigerKVEngine::getIdentSize(OperationContext* opCtx, StringData ident) {
    WiredTigerSession* session = WiredTigerRecoveryUnit::get(opCtx)->getSession(opCtx);
    return WiredTigerUtil::getIdentSize(session->getSession(), _uri(ident));
}

Status WiredTigerKVEngine::repairIdent(OperationContext* opCtx, StringData ident) {
    WiredTigerSession* session = WiredTigerRecoveryUnit::get(opCtx)->getSession(opCtx);
    string uri = _uri(ident);
    session->closeAllCursors(uri);
    _sessionCache->closeAllCursors(uri);
    if (isEphemeral()) {
        return Status::OK();
    }
    return _salvageIfNeeded(uri.c_str());
}

Status WiredTigerKVEngine::_salvageIfNeeded(const char* uri) {
    // Using a side session to avoid transactional issues
    WiredTigerSession sessionWrapper(_conn);
    WT_SESSION* session = sessionWrapper.getSession();

    int rc = (session->verify)(session, uri, NULL);
    if (rc == 0) {
        log() << "Verify succeeded on uri " << uri << ". Not salvaging.";
        return Status::OK();
    }

    if (rc == EBUSY) {
        // SERVER-16457: verify and salvage are occasionally failing with EBUSY. For now we
        // lie and return OK to avoid breaking tests. This block should go away when that ticket
        // is resolved.
        error()
            << "Verify on " << uri << " failed with EBUSY. "
            << "This means the collection was being accessed. No repair is necessary unless other "
               "errors are reported.";
        return Status::OK();
    }

    // TODO need to cleanup the sizeStorer cache after salvaging.
    log() << "Verify failed on uri " << uri << ". Running a salvage operation.";
    return wtRCToStatus(session->salvage(session, uri, NULL), "Salvage failed:");
}

int WiredTigerKVEngine::flushAllFiles(OperationContext* opCtx, bool sync) {
    LOG(1) << "WiredTigerKVEngine::flushAllFiles";
    if (_ephemeral) {
        return 0;
    }
    syncSizeInfo(true);
    _sessionCache->waitUntilDurable(true);

    return 1;
}

Status WiredTigerKVEngine::beginBackup(OperationContext* opCtx) {
    invariant(!_backupSession);

    // This cursor will be freed by the backupSession being closed as the session is uncached
    auto session = stdx::make_unique<WiredTigerSession>(_conn);
    WT_CURSOR* c = NULL;
    WT_SESSION* s = session->getSession();
    int ret = WT_OP_CHECK(s->open_cursor(s, "backup:", NULL, NULL, &c));
    if (ret != 0) {
        return wtRCToStatus(ret);
    }
    _backupSession = std::move(session);
    return Status::OK();
}

void WiredTigerKVEngine::endBackup(OperationContext* opCtx) {
    _backupSession.reset();
}

Status WiredTigerKVEngine::hotBackup(const std::string& path) {
    // Nothing to backup for non-durable engine.
    if (!_durable) {
        return EngineExtension::hotBackup(path);
    }

    // WT-999: Create journal folder.
    const char* journalDir = "journal";
    boost::filesystem::path destPath(path);
    try {
        boost::filesystem::create_directory(destPath / journalDir);
    } catch (const boost::filesystem::filesystem_error& ex) {
        return Status(ErrorCodes::InvalidPath, str::stream() << ex.what());
    }

    // Open backup cursor in new session, the session will kill the
    // cursor upon closing.
    WiredTigerSession sessionBackup(_conn);
    WT_CURSOR* c = NULL;
    WT_SESSION* s = sessionBackup.getSession();
    int ret = s->open_cursor(s, "backup:", NULL, NULL, &c);
    if (ret != 0) {
        return wtRCToStatus(ret);
    }

    // Copy the list of files.
    boost::filesystem::path srcPath(_path);
    std::set<boost::filesystem::path> existDirs{destPath};
    const char* filename = NULL;
    while ((ret = c->next(c)) == 0 && (ret = c->get_key(c, &filename)) == 0) {
        const boost::filesystem::path destFile(destPath / filename);
        const boost::filesystem::path destDir(destFile.parent_path());

        try {
            // Try creating destination directories if needed.
            if (!existDirs.count(destDir)) {
                existDirs.insert(destDir);
                boost::filesystem::create_directories(destDir);
            }
            boost::filesystem::copy_file(
                srcPath / filename, destFile, boost::filesystem::copy_option::none);
        } catch (const boost::filesystem::filesystem_error& ex) {
            // WT-999: Try copying to journal folder.
            const std::string& errmsg = str::stream() << ex.what();
            try {
                boost::filesystem::copy_file(srcPath / journalDir / filename,
                                             destPath / journalDir / filename,
                                             boost::filesystem::copy_option::none);
            } catch (const boost::filesystem::filesystem_error&) {
                return Status(ErrorCodes::InvalidPath, errmsg);
            }
        }
    }
    if (ret == WT_NOTFOUND)
        ret = 0;
    return wtRCToStatus(ret);
}

void WiredTigerKVEngine::syncSizeInfo(bool sync) const {
    if (!_sizeStorer)
        return;

    try {
        _sizeStorer->syncCache(sync);
    } catch (const WriteConflictException&) {
        // ignore, we'll try again later.
    } catch (const UserException& ex) {
        // re-throw exception if it's not WT_CACHE_FULL.
        if (!_durable && ex.getCode() == ErrorCodes::ExceededMemoryLimit) {
            error() << "size storer failed to sync cache... ignoring: " << ex.what();
        } else {
            throw;
        }
    }
}

RecoveryUnit* WiredTigerKVEngine::newRecoveryUnit() {
    return new WiredTigerRecoveryUnit(_sessionCache.get());
}

void WiredTigerKVEngine::setRecordStoreExtraOptions(const std::string& options) {
    _rsOptions = options;
}

void WiredTigerKVEngine::setSortedDataInterfaceExtraOptions(const std::string& options) {
    _indexOptions = options;
}

Status WiredTigerKVEngine::createGroupedRecordStore(OperationContext* opCtx,
                                                    StringData ns,
                                                    StringData ident,
                                                    const CollectionOptions& options,
                                                    KVPrefix prefix) {
    _checkIdentPath(ident);
    WiredTigerSession session(_conn);

    const bool prefixed = prefix.isPrefixed();
    StatusWith<std::string> result = WiredTigerRecordStore::generateCreateString(
        _canonicalName, ns, options, _rsOptions, prefixed);
    if (!result.isOK()) {
        return result.getStatus();
    }
    std::string config = result.getValue();

    string uri = _uri(ident);
    WT_SESSION* s = session.getSession();
    LOG(2) << "WiredTigerKVEngine::createRecordStore uri: " << uri << " config: " << config;
    return wtRCToStatus(s->create(s, uri.c_str(), config.c_str()));
}

std::unique_ptr<RecordStore> WiredTigerKVEngine::getGroupedRecordStore(
    OperationContext* opCtx,
    StringData ns,
    StringData ident,
    const CollectionOptions& options,
    KVPrefix prefix) {

    WiredTigerRecordStore::Params params;
    params.ns = ns;
    params.uri = _uri(ident);
    params.engineName = _canonicalName;
    params.isCapped = options.capped;
    params.isEphemeral = _ephemeral;
    params.cappedCallback = nullptr;
    params.sizeStorer = _sizeStorer.get();

    params.cappedMaxSize = -1;
    if (options.capped) {
        if (options.cappedSize) {
            params.cappedMaxSize = options.cappedSize;
        } else {
            params.cappedMaxSize = 4096;
        }
    }
    params.cappedMaxDocs = -1;
    if (options.capped && options.cappedMaxDocs)
        params.cappedMaxDocs = options.cappedMaxDocs;

    std::unique_ptr<WiredTigerRecordStore> ret;
    if (prefix == KVPrefix::kNotPrefixed) {
        ret = stdx::make_unique<StandardWiredTigerRecordStore>(opCtx, params);
    } else {
        ret = stdx::make_unique<PrefixedWiredTigerRecordStore>(opCtx, params, prefix);
    }
    ret->postConstructorInit(opCtx);

    return std::move(ret);
}

string WiredTigerKVEngine::_uri(StringData ident) const {
    return string("table:") + ident.toString();
}

Status WiredTigerKVEngine::createGroupedSortedDataInterface(OperationContext* opCtx,
                                                            StringData ident,
                                                            const IndexDescriptor* desc,
                                                            KVPrefix prefix) {
    _checkIdentPath(ident);

    std::string collIndexOptions;
    const Collection* collection = desc->getCollection();

    // Treat 'collIndexOptions' as an empty string when the collection member of 'desc' is NULL in
    // order to allow for unit testing WiredTigerKVEngine::createSortedDataInterface().
    if (collection) {
        const CollectionCatalogEntry* cce = collection->getCatalogEntry();
        const CollectionOptions collOptions = cce->getCollectionOptions(opCtx);

        if (!collOptions.indexOptionDefaults["storageEngine"].eoo()) {
            BSONObj storageEngineOptions = collOptions.indexOptionDefaults["storageEngine"].Obj();
            collIndexOptions =
                dps::extractElementAtPath(storageEngineOptions, _canonicalName + ".configString")
                    .valuestrsafe();
        }
    }

    StatusWith<std::string> result = WiredTigerIndex::generateCreateString(
        _canonicalName, _indexOptions, collIndexOptions, *desc, prefix.isPrefixed());
    if (!result.isOK()) {
        return result.getStatus();
    }

    std::string config = result.getValue();

    LOG(2) << "WiredTigerKVEngine::createSortedDataInterface ident: " << ident
           << " config: " << config;
    return wtRCToStatus(WiredTigerIndex::Create(opCtx, _uri(ident), config));
}

SortedDataInterface* WiredTigerKVEngine::getGroupedSortedDataInterface(OperationContext* opCtx,
                                                                       StringData ident,
                                                                       const IndexDescriptor* desc,
                                                                       KVPrefix prefix) {
    if (desc->unique())
        return new WiredTigerIndexUnique(opCtx, _uri(ident), desc, prefix);
    return new WiredTigerIndexStandard(opCtx, _uri(ident), desc, prefix);
}

Status WiredTigerKVEngine::dropIdent(OperationContext* opCtx, StringData ident) {
    _drop(ident);
    return Status::OK();
}

bool WiredTigerKVEngine::_drop(StringData ident) {
    string uri = _uri(ident);

    _sessionCache->closeAllCursors(uri);

    WiredTigerSession session(_conn);

    int ret = session.getSession()->drop(
        session.getSession(), uri.c_str(), "force,checkpoint_wait=false");
    LOG(1) << "WT drop of  " << uri << " res " << ret;

    if (ret == 0) {
        // yay, it worked
        return true;
    }

    if (ret == EBUSY) {
        // this is expected, queue it up
        {
            stdx::lock_guard<stdx::mutex> lk(_identToDropMutex);
            _identToDrop.push_front(uri);
        }
        _sessionCache->closeCursorsForQueuedDrops();
        return false;
    }

    invariantWTOK(ret);
    return false;
}

std::list<WiredTigerCachedCursor> WiredTigerKVEngine::filterCursorsWithQueuedDrops(
    std::list<WiredTigerCachedCursor>* cache) {
    std::list<WiredTigerCachedCursor> toDrop;

    stdx::lock_guard<stdx::mutex> lk(_identToDropMutex);
    if (_identToDrop.empty())
        return toDrop;

    for (auto i = cache->begin(); i != cache->end();) {
        if (!i->_cursor ||
            std::find(_identToDrop.begin(), _identToDrop.end(), std::string(i->_cursor->uri)) ==
                _identToDrop.end()) {
            ++i;
            continue;
        }
        toDrop.push_back(*i);
        i = cache->erase(i);
    }

    return toDrop;
}

bool WiredTigerKVEngine::haveDropsQueued() const {
    Date_t now = Date_t::now();
    Milliseconds delta = now - _previousCheckedDropsQueued;

    if (!_readOnly && _sizeStorerSyncTracker.intervalHasElapsed()) {
        _sizeStorerSyncTracker.resetLastTime();
        syncSizeInfo(false);
    }

    // We only want to check the queue max once per second or we'll thrash
    if (delta < Milliseconds(1000))
        return false;

    _previousCheckedDropsQueued = now;

    // Don't wait for the mutex: if we can't get it, report that no drops are queued.
    stdx::unique_lock<stdx::mutex> lk(_identToDropMutex, stdx::defer_lock);
    return lk.try_lock() && !_identToDrop.empty();
}

void WiredTigerKVEngine::dropSomeQueuedIdents() {
    int numInQueue;

    WiredTigerSession session(_conn);

    {
        stdx::lock_guard<stdx::mutex> lk(_identToDropMutex);
        numInQueue = _identToDrop.size();
    }

    int numToDelete = 10;
    int tenPercentQueue = numInQueue * 0.1;
    if (tenPercentQueue > 10)
        numToDelete = tenPercentQueue;

    LOG(1) << "WT Queue is: " << numInQueue << " attempting to drop: " << numToDelete << " tables";
    for (int i = 0; i < numToDelete; i++) {
        string uri;
        {
            stdx::lock_guard<stdx::mutex> lk(_identToDropMutex);
            if (_identToDrop.empty())
                break;
            uri = _identToDrop.front();
            _identToDrop.pop_front();
        }
        int ret = session.getSession()->drop(
            session.getSession(), uri.c_str(), "force,checkpoint_wait=false");
        LOG(1) << "WT queued drop of  " << uri << " res " << ret;

        if (ret == EBUSY) {
            stdx::lock_guard<stdx::mutex> lk(_identToDropMutex);
            _identToDrop.push_back(uri);
        } else {
            invariantWTOK(ret);
        }
    }
}

bool WiredTigerKVEngine::supportsDocLocking() const {
    return true;
}

bool WiredTigerKVEngine::supportsDirectoryPerDB() const {
    return true;
}

bool WiredTigerKVEngine::hasIdent(OperationContext* opCtx, StringData ident) const {
    return _hasUri(WiredTigerRecoveryUnit::get(opCtx)->getSession(opCtx)->getSession(),
                   _uri(ident));
}

bool WiredTigerKVEngine::_hasUri(WT_SESSION* session, const std::string& uri) const {
    // can't use WiredTigerCursor since this is called from constructor.
    WT_CURSOR* c = NULL;
    int ret = session->open_cursor(session, "metadata:", NULL, NULL, &c);
    if (ret == ENOENT)
        return false;
    invariantWTOK(ret);
    ON_BLOCK_EXIT(c->close, c);

    c->set_key(c, uri.c_str());
    return c->search(c) == 0;
}

std::vector<std::string> WiredTigerKVEngine::getAllIdents(OperationContext* opCtx) const {
    std::vector<std::string> all;
    WiredTigerCursor cursor("metadata:", WiredTigerSession::kMetadataTableId, false, opCtx);
    WT_CURSOR* c = cursor.get();
    if (!c)
        return all;

    while (c->next(c) == 0) {
        const char* raw;
        c->get_key(c, &raw);
        StringData key(raw);
        size_t idx = key.find(':');
        if (idx == string::npos)
            continue;
        StringData type = key.substr(0, idx);
        if (type != "table")
            continue;

        StringData ident = key.substr(idx + 1);
        if (ident == "sizeStorer")
            continue;

        all.push_back(ident.toString());
    }

    return all;
}

int WiredTigerKVEngine::reconfigure(const char* str) {
    return _conn->reconfigure(_conn, str);
}

void WiredTigerKVEngine::_checkIdentPath(StringData ident) {
    size_t start = 0;
    size_t idx;
    while ((idx = ident.find('/', start)) != string::npos) {
        StringData dir = ident.substr(0, idx);

        boost::filesystem::path subdir = _path;
        subdir /= dir.toString();
        if (!boost::filesystem::exists(subdir)) {
            LOG(1) << "creating subdirectory: " << dir;
            try {
                boost::filesystem::create_directory(subdir);
            } catch (const std::exception& e) {
                error() << "error creating path " << subdir.string() << ' ' << e.what();
                throw;
            }
        }

        start = idx + 1;
    }
}

void WiredTigerKVEngine::setJournalListener(JournalListener* jl) {
    return _sessionCache->setJournalListener(jl);
}

void WiredTigerKVEngine::setInitRsOplogBackgroundThreadCallback(
    stdx::function<bool(StringData)> cb) {
    initRsOplogBackgroundThreadCallback = std::move(cb);
}

bool WiredTigerKVEngine::initRsOplogBackgroundThread(StringData ns) {
    return initRsOplogBackgroundThreadCallback(ns);
}
}<|MERGE_RESOLUTION|>--- conflicted
+++ resolved
@@ -275,11 +275,6 @@
         ss << "log=(enabled=true,archive=true,path=journal,compressor=";
         ss << wiredTigerGlobalOptions.journalCompressor << "),";
         ss << "file_manager=(close_idle_time=100000),";  //~28 hours, will put better fix in 3.1.x
-<<<<<<< HEAD
-        ss << "checkpoint=(wait=" << wiredTigerGlobalOptions.checkpointDelaySecs;
-        ss << ",log_size=" << wiredTigerGlobalOptions.checkpointSizeMB << "MB),";
-=======
->>>>>>> d5e9b499
         ss << "statistics_log=(wait=" << wiredTigerGlobalOptions.statisticsLogDelaySecs << "),";
         ss << "verbose=(recovery_progress),";
     }
