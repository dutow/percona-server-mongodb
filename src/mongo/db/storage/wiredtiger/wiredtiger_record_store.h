// wiredtiger_record_store.h

/**
 *    Copyright (C) 2014 MongoDB Inc.
 *
 *    This program is free software: you can redistribute it and/or  modify
 *    it under the terms of the GNU Affero General Public License, version 3,
 *    as published by the Free Software Foundation.
 *
 *
 *    This program is distributed in the hope that it will be useful,
 *    but WITHOUT ANY WARRANTY; without even the implied warranty of
 *    MERCHANTABILITY or FITNESS FOR A PARTICULAR PURPOSE.  See the
 *    GNU Affero General Public License for more details.
 *
 *    You should have received a copy of the GNU Affero General Public License
 *    along with this program.  If not, see <http://www.gnu.org/licenses/>.
 *
 *    As a special exception, the copyright holders give permission to link the
 *    code of portions of this program with the OpenSSL library under certain
 *    conditions as described in each individual source file and distribute
 *    linked combinations including the program with the OpenSSL library. You
 *    must comply with the GNU Affero General Public License in all respects for
 *    all of the code used other than as permitted herein. If you modify file(s)
 *    with this exception, you may extend this exception to your version of the
 *    file(s), but you are not obligated to do so. If you do not wish to do so,
 *    delete this exception statement from your version. If you delete this
 *    exception statement from all source files in the program, then also delete
 *    it in the license file.
 */

#pragma once

#include <set>
#include <string>

#include <boost/scoped_ptr.hpp>
#include <boost/thread/mutex.hpp>

#include "mongo/db/catalog/collection_options.h"
#include "mongo/db/storage/record_store.h"
#include "mongo/db/storage/capped_callback.h"
#include "mongo/platform/atomic_word.h"
#include "mongo/util/fail_point_service.h"

/**
 * Either executes the specified operation and returns it's value or randomly throws a write
 * conflict exception if the WTWriteConflictException failpoint is enabled.
 */
#define WT_OP_CHECK(x) (((MONGO_FAIL_POINT(WTWriteConflictException))) ? (WT_ROLLBACK) : (x))

namespace mongo {

class RecoveryUnit;
class WiredTigerCursor;
class WiredTigerRecoveryUnit;
class WiredTigerSizeStorer;

extern const std::string kWiredTigerEngineName;

class WiredTigerRecordStore : public RecordStore {
public:
    /**
     * Parses collections options for wired tiger configuration string for table creation.
     * The document 'options' is typically obtained from the 'wiredTiger' field of
     * CollectionOptions::storageEngine.
     */
    static StatusWith<std::string> parseOptionsField(const BSONObj options);

    /**
     * Creates a configuration string suitable for 'config' parameter in WT_SESSION::create().
     * Configuration string is constructed from:
     *     built-in defaults
     *     storageEngine.wiredTiger.configString in 'options'
     *     'extraStrings'
     * Performs simple validation on the supplied parameters.
     * Returns error status if validation fails.
     * Note that even if this function returns an OK status, WT_SESSION:create() may still
     * fail with the constructed configuration string.
     */
    static StatusWith<std::string> generateCreateString(const StringData& ns,
                                                        const CollectionOptions& options,
                                                        const StringData& extraStrings);

    WiredTigerRecordStore(OperationContext* txn,
                          const StringData& ns,
                          const StringData& uri,
                          bool isCapped = false,
                          int64_t cappedMaxSize = -1,
                          int64_t cappedMaxDocs = -1,
                          CappedDocumentDeleteCallback* cappedDeleteCallback = NULL,
                          WiredTigerSizeStorer* sizeStorer = NULL);

    virtual ~WiredTigerRecordStore();

    // name of the RecordStore implementation
    virtual const char* name() const;

    virtual long long dataSize(OperationContext* txn) const;

    virtual long long numRecords(OperationContext* txn) const;

    virtual bool isCapped() const;

    virtual int64_t storageSize(OperationContext* txn,
                                BSONObjBuilder* extraInfo = NULL,
                                int infoLevel = 0) const;

    // CRUD related

    virtual RecordData dataFor(OperationContext* txn, const RecordId& loc) const;

    virtual bool findRecord(OperationContext* txn, const RecordId& loc, RecordData* out) const;

    virtual void deleteRecord(OperationContext* txn, const RecordId& dl);

    virtual StatusWith<RecordId> insertRecord(OperationContext* txn,
                                              const char* data,
                                              int len,
                                              bool enforceQuota);

    virtual StatusWith<RecordId> insertRecord(OperationContext* txn,
                                              const DocWriter* doc,
                                              bool enforceQuota);

    virtual StatusWith<RecordId> updateRecord(OperationContext* txn,
                                              const RecordId& oldLocation,
                                              const char* data,
                                              int len,
                                              bool enforceQuota,
                                              UpdateNotifier* notifier);

    virtual bool updateWithDamagesSupported() const;

    virtual Status updateWithDamages(OperationContext* txn,
                                     const RecordId& loc,
                                     const RecordData& oldRec,
                                     const char* damageSource,
                                     const mutablebson::DamageVector& damages);

    virtual RecordIterator* getIterator(
        OperationContext* txn,
        const RecordId& start = RecordId(),
        const CollectionScanParams::Direction& dir = CollectionScanParams::FORWARD) const;

    virtual std::vector<RecordIterator*> getManyIterators(OperationContext* txn) const;

    virtual Status truncate(OperationContext* txn);

    virtual bool compactSupported() const {
        return true;
    }
    virtual bool compactsInPlace() const {
        return true;
    }

    virtual Status compact(OperationContext* txn,
                           RecordStoreCompactAdaptor* adaptor,
                           const CompactOptions* options,
                           CompactStats* stats);

    virtual Status validate(OperationContext* txn,
                            bool full,
                            bool scanData,
                            ValidateAdaptor* adaptor,
                            ValidateResults* results,
                            BSONObjBuilder* output);

    virtual void appendCustomStats(OperationContext* txn,
                                   BSONObjBuilder* result,
                                   double scale) const;

    virtual void temp_cappedTruncateAfter(OperationContext* txn, RecordId end, bool inclusive);

    virtual boost::optional<RecordId> oplogStartHack(OperationContext* txn,
                                                     const RecordId& startingPosition) const;

    virtual Status oplogDiskLocRegister(OperationContext* txn, const OpTime& opTime);

<<<<<<< HEAD
    class WiredTigerRecordStore : public RecordStore {
    public:

        /**
         * Parses collections options for wired tiger configuration string for table creation.
         * The document 'options' is typically obtained from the 'wiredTiger' field of
         * CollectionOptions::storageEngine.
         */
        static StatusWith<std::string> parseOptionsField(const BSONObj options);

        /**
         * Creates a configuration string suitable for 'config' parameter in WT_SESSION::create().
         * Configuration string is constructed from:
         *     built-in defaults
         *     storageEngine.wiredTiger.configString in 'options'
         *     'extraStrings'
         * Performs simple validation on the supplied parameters.
         * Returns error status if validation fails.
         * Note that even if this function returns an OK status, WT_SESSION:create() may still
         * fail with the constructed configuration string.
         */
        static StatusWith<std::string> generateCreateString(const StringData& ns,
                                                            const CollectionOptions &options,
                                                            const StringData& extraStrings);

        WiredTigerRecordStore(OperationContext* txn,
                              const StringData& ns,
                              const StringData& uri,
                              bool isCapped = false,
                              int64_t cappedMaxSize = -1,
                              int64_t cappedMaxDocs = -1,
                              CappedDocumentDeleteCallback* cappedDeleteCallback = NULL,
                              WiredTigerSizeStorer* sizeStorer = NULL );

        virtual ~WiredTigerRecordStore();

        // name of the RecordStore implementation
        virtual const char* name() const;

        virtual long long dataSize( OperationContext *txn ) const;

        virtual long long numRecords( OperationContext* txn ) const;

        virtual bool isCapped() const;

        virtual int64_t storageSize( OperationContext* txn,
                                     BSONObjBuilder* extraInfo = NULL,
                                     int infoLevel = 0 ) const;

        // CRUD related

        virtual RecordData dataFor( OperationContext* txn, const RecordId& loc ) const;

        virtual bool findRecord( OperationContext* txn, const RecordId& loc, RecordData* out, bool skipPessimisticLocking=false ) const;

        virtual void deleteRecord( OperationContext* txn, const RecordId& dl );

        virtual StatusWith<RecordId> insertRecord( OperationContext* txn,
                                                  const char* data,
                                                  int len,
                                                  bool enforceQuota );

        virtual StatusWith<RecordId> insertRecord( OperationContext* txn,
                                                  const DocWriter* doc,
                                                  bool enforceQuota );

        virtual StatusWith<RecordId> updateRecord( OperationContext* txn,
                                                  const RecordId& oldLocation,
                                                  const char* data,
                                                  int len,
                                                  bool enforceQuota,
                                                  UpdateNotifier* notifier );

        virtual bool updateWithDamagesSupported() const;
=======
    virtual void updateStatsAfterRepair(OperationContext* txn,
                                        long long numRecords,
                                        long long dataSize);
>>>>>>> 1ef45a23

    bool isOplog() const {
        return _isOplog;
    }
    bool usingOplogHack() const {
        return _useOplogHack;
    }

    void setCappedDeleteCallback(CappedDocumentDeleteCallback* cb) {
        _cappedDeleteCallback = cb;
    }
    int64_t cappedMaxDocs() const;
    int64_t cappedMaxSize() const;

    const std::string& getURI() const {
        return _uri;
    }
    uint64_t instanceId() const {
        return _instanceId;
    }

    void setSizeStorer(WiredTigerSizeStorer* ss) {
        _sizeStorer = ss;
    }

    void dealtWithCappedLoc(const RecordId& loc);
    bool isCappedHidden(const RecordId& loc) const;

    bool inShutdown() const;
    int64_t cappedDeleteAsNeeded(OperationContext* txn, const RecordId& justInserted);

    int64_t cappedDeleteAsNeeded_inlock(OperationContext* txn, const RecordId& justInserted);

    boost::timed_mutex& cappedDeleterMutex() {
        return _cappedDeleterMutex;
    }

private:
    class Iterator : public RecordIterator {
    public:
        Iterator(const WiredTigerRecordStore& rs,
                 OperationContext* txn,
                 const RecordId& start,
                 const CollectionScanParams::Direction& dir,
                 bool forParallelCollectionScan);

        virtual ~Iterator();

        virtual bool isEOF();
        virtual RecordId curr();
        virtual RecordId getNext();
        virtual void invalidate(const RecordId& dl);
        virtual void saveState();
        virtual bool restoreState(OperationContext* txn);
        virtual RecordData dataFor(const RecordId& loc) const;

    private:
        void _getNext();
        void _locate(const RecordId& loc, bool exact);
        RecordId _curr() const;  // const version of public curr method

        const WiredTigerRecordStore& _rs;
        OperationContext* _txn;
        RecoveryUnit* _savedRecoveryUnit;  // only used to sanity check between save/restore
        const bool _forward;
        bool _forParallelCollectionScan;
        boost::scoped_ptr<WiredTigerCursor> _cursor;
        bool _eof;
        const RecordId _readUntilForOplog;

        RecordId _loc;      // Cached key of _cursor. Update any time _cursor is moved.
        RecordId _lastLoc;  // the last thing returned from getNext()
    };

    class CappedInsertChange;
    class NumRecordsChange;
    class DataSizeChange;

    static WiredTigerRecoveryUnit* _getRecoveryUnit(OperationContext* txn);

    static int64_t _makeKey(const RecordId& loc);
    static RecordId _fromKey(int64_t k);

    void _addUncommitedDiskLoc_inlock(OperationContext* txn, const RecordId& loc);

    RecordId _nextId();
    void _setId(RecordId loc);
    bool cappedAndNeedDelete() const;
    void _changeNumRecords(OperationContext* txn, int64_t diff);
    void _increaseDataSize(OperationContext* txn, int amount);
    RecordData _getData(const WiredTigerCursor& cursor) const;
    StatusWith<RecordId> extractAndCheckLocForOplog(const char* data, int len);
    void _oplogSetStartHack(WiredTigerRecoveryUnit* wru) const;

    const std::string _uri;
    const uint64_t _instanceId;  // not persisted

    // The capped settings should not be updated once operations have started
    const bool _isCapped;
    const bool _isOplog;
    const int64_t _cappedMaxSize;
    const int64_t _cappedMaxSizeSlack;  // when to start applying backpressure
    const int64_t _cappedMaxDocs;
    RecordId _cappedFirstRecord;
    CappedDocumentDeleteCallback* _cappedDeleteCallback;
    int _cappedDeleteCheckCount;                     // see comment in ::cappedDeleteAsNeeded
    mutable boost::timed_mutex _cappedDeleterMutex;  // see comment in ::cappedDeleteAsNeeded

    const bool _useOplogHack;

    typedef std::vector<RecordId> SortedDiskLocs;
    SortedDiskLocs _uncommittedDiskLocs;
    RecordId _oplog_visibleTo;
    RecordId _oplog_highestSeen;
    mutable boost::mutex _uncommittedDiskLocsMutex;

    AtomicInt64 _nextIdNum;
    AtomicInt64 _dataSize;
    AtomicInt64 _numRecords;

    WiredTigerSizeStorer* _sizeStorer;  // not owned, can be NULL
    int _sizeStorerCounter;

    bool _shuttingDown;
    bool _hasBackgroundThread;
};

// WT failpoint to throw write conflict exceptions randomly
MONGO_FP_FORWARD_DECLARE(WTWriteConflictException);
}<|MERGE_RESOLUTION|>--- conflicted
+++ resolved
@@ -110,7 +110,7 @@
 
     virtual RecordData dataFor(OperationContext* txn, const RecordId& loc) const;
 
-    virtual bool findRecord(OperationContext* txn, const RecordId& loc, RecordData* out) const;
+    virtual bool findRecord( OperationContext* txn, const RecordId& loc, RecordData* out, bool skipPessimisticLocking=false ) const;
 
     virtual void deleteRecord(OperationContext* txn, const RecordId& dl);
 
@@ -177,86 +177,9 @@
 
     virtual Status oplogDiskLocRegister(OperationContext* txn, const OpTime& opTime);
 
-<<<<<<< HEAD
-    class WiredTigerRecordStore : public RecordStore {
-    public:
-
-        /**
-         * Parses collections options for wired tiger configuration string for table creation.
-         * The document 'options' is typically obtained from the 'wiredTiger' field of
-         * CollectionOptions::storageEngine.
-         */
-        static StatusWith<std::string> parseOptionsField(const BSONObj options);
-
-        /**
-         * Creates a configuration string suitable for 'config' parameter in WT_SESSION::create().
-         * Configuration string is constructed from:
-         *     built-in defaults
-         *     storageEngine.wiredTiger.configString in 'options'
-         *     'extraStrings'
-         * Performs simple validation on the supplied parameters.
-         * Returns error status if validation fails.
-         * Note that even if this function returns an OK status, WT_SESSION:create() may still
-         * fail with the constructed configuration string.
-         */
-        static StatusWith<std::string> generateCreateString(const StringData& ns,
-                                                            const CollectionOptions &options,
-                                                            const StringData& extraStrings);
-
-        WiredTigerRecordStore(OperationContext* txn,
-                              const StringData& ns,
-                              const StringData& uri,
-                              bool isCapped = false,
-                              int64_t cappedMaxSize = -1,
-                              int64_t cappedMaxDocs = -1,
-                              CappedDocumentDeleteCallback* cappedDeleteCallback = NULL,
-                              WiredTigerSizeStorer* sizeStorer = NULL );
-
-        virtual ~WiredTigerRecordStore();
-
-        // name of the RecordStore implementation
-        virtual const char* name() const;
-
-        virtual long long dataSize( OperationContext *txn ) const;
-
-        virtual long long numRecords( OperationContext* txn ) const;
-
-        virtual bool isCapped() const;
-
-        virtual int64_t storageSize( OperationContext* txn,
-                                     BSONObjBuilder* extraInfo = NULL,
-                                     int infoLevel = 0 ) const;
-
-        // CRUD related
-
-        virtual RecordData dataFor( OperationContext* txn, const RecordId& loc ) const;
-
-        virtual bool findRecord( OperationContext* txn, const RecordId& loc, RecordData* out, bool skipPessimisticLocking=false ) const;
-
-        virtual void deleteRecord( OperationContext* txn, const RecordId& dl );
-
-        virtual StatusWith<RecordId> insertRecord( OperationContext* txn,
-                                                  const char* data,
-                                                  int len,
-                                                  bool enforceQuota );
-
-        virtual StatusWith<RecordId> insertRecord( OperationContext* txn,
-                                                  const DocWriter* doc,
-                                                  bool enforceQuota );
-
-        virtual StatusWith<RecordId> updateRecord( OperationContext* txn,
-                                                  const RecordId& oldLocation,
-                                                  const char* data,
-                                                  int len,
-                                                  bool enforceQuota,
-                                                  UpdateNotifier* notifier );
-
-        virtual bool updateWithDamagesSupported() const;
-=======
     virtual void updateStatsAfterRepair(OperationContext* txn,
                                         long long numRecords,
                                         long long dataSize);
->>>>>>> 1ef45a23
 
     bool isOplog() const {
         return _isOplog;
