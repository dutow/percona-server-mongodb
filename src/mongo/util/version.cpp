--- conflicted
+++ resolved
@@ -132,14 +132,11 @@
 }
 
 void VersionInfoInterface::appendBuildInfo(BSONObjBuilder* result) const {
-<<<<<<< HEAD
-    // The 'psmdbVersion' key is used to distinguish between MongoDB and PSMDB.
-    *result << "version" << version() << "psmdbVersion" << version() << "gitVersion" << gitVersion()
-=======
     BSONObjBuilder& o = *result;
     o.append("version", version());
+    // The 'psmdbVersion' key is used to distinguish between MongoDB and PSMDB.
+    o.append("psmdbVersion", version());
     o.append("gitVersion", gitVersion());
->>>>>>> 777f54aa
 #if defined(_WIN32)
     o.append("targetMinOS", targetMinOS());
 #endif
