--- conflicted
+++ resolved
@@ -5972,78 +5972,66 @@
 /*! transaction: transaction checkpoint prepare min time (msecs) */
 #define	WT_STAT_CONN_TXN_CHECKPOINT_PREP_MIN		1440
 /*! transaction: transaction checkpoint prepare most recent time (msecs) */
-<<<<<<< HEAD
-#define	WT_STAT_CONN_TXN_CHECKPOINT_PREP_RECENT		1439
+#define	WT_STAT_CONN_TXN_CHECKPOINT_PREP_RECENT		1441
 /*! transaction: transaction checkpoint prepare time (usecs) */
-#define	WT_STAT_CONN_TXN_CHECKPOINT_PREPARE_TIME	1440
+#define	WT_STAT_CONN_TXN_CHECKPOINT_PREPARE_TIME	1442
 /*! transaction: transaction checkpoint prepare total time (msecs) */
-#define	WT_STAT_CONN_TXN_CHECKPOINT_PREP_TOTAL		1441
+#define	WT_STAT_CONN_TXN_CHECKPOINT_PREP_TOTAL		1443
 /*! transaction: transaction checkpoint scrub dirty target */
-#define	WT_STAT_CONN_TXN_CHECKPOINT_SCRUB_TARGET	1442
+#define	WT_STAT_CONN_TXN_CHECKPOINT_SCRUB_TARGET	1444
 /*! transaction: transaction checkpoint scrub time (msecs) */
-#define	WT_STAT_CONN_TXN_CHECKPOINT_SCRUB_TIME		1443
+#define	WT_STAT_CONN_TXN_CHECKPOINT_SCRUB_TIME		1445
 /*! transaction: transaction checkpoint total time (msecs) */
-#define	WT_STAT_CONN_TXN_CHECKPOINT_TIME_TOTAL		1444
+#define	WT_STAT_CONN_TXN_CHECKPOINT_TIME_TOTAL		1446
 /*! transaction: transaction checkpoint tree helper time (usecs) */
-#define	WT_STAT_CONN_TXN_CHECKPOINT_TREE_HELPER_TIME	1445
-=======
-#define	WT_STAT_CONN_TXN_CHECKPOINT_PREP_RECENT		1441
-/*! transaction: transaction checkpoint prepare total time (msecs) */
-#define	WT_STAT_CONN_TXN_CHECKPOINT_PREP_TOTAL		1442
-/*! transaction: transaction checkpoint scrub dirty target */
-#define	WT_STAT_CONN_TXN_CHECKPOINT_SCRUB_TARGET	1443
-/*! transaction: transaction checkpoint scrub time (msecs) */
-#define	WT_STAT_CONN_TXN_CHECKPOINT_SCRUB_TIME		1444
-/*! transaction: transaction checkpoint total time (msecs) */
-#define	WT_STAT_CONN_TXN_CHECKPOINT_TIME_TOTAL		1445
->>>>>>> 5218ee3e
+#define	WT_STAT_CONN_TXN_CHECKPOINT_TREE_HELPER_TIME	1447
 /*! transaction: transaction checkpoints */
-#define	WT_STAT_CONN_TXN_CHECKPOINT			1446
+#define	WT_STAT_CONN_TXN_CHECKPOINT			1448
 /*!
  * transaction: transaction checkpoints skipped because database was
  * clean
  */
-#define	WT_STAT_CONN_TXN_CHECKPOINT_SKIPPED		1447
+#define	WT_STAT_CONN_TXN_CHECKPOINT_SKIPPED		1449
 /*! transaction: transaction failures due to history store */
-#define	WT_STAT_CONN_TXN_FAIL_CACHE			1448
+#define	WT_STAT_CONN_TXN_FAIL_CACHE			1450
 /*!
  * transaction: transaction fsync calls for checkpoint after allocating
  * the transaction ID
  */
-#define	WT_STAT_CONN_TXN_CHECKPOINT_FSYNC_POST		1449
+#define	WT_STAT_CONN_TXN_CHECKPOINT_FSYNC_POST		1451
 /*!
  * transaction: transaction fsync duration for checkpoint after
  * allocating the transaction ID (usecs)
  */
-#define	WT_STAT_CONN_TXN_CHECKPOINT_FSYNC_POST_DURATION	1450
+#define	WT_STAT_CONN_TXN_CHECKPOINT_FSYNC_POST_DURATION	1452
 /*! transaction: transaction range of IDs currently pinned */
-#define	WT_STAT_CONN_TXN_PINNED_RANGE			1451
+#define	WT_STAT_CONN_TXN_PINNED_RANGE			1453
 /*! transaction: transaction range of IDs currently pinned by a checkpoint */
-#define	WT_STAT_CONN_TXN_PINNED_CHECKPOINT_RANGE	1452
+#define	WT_STAT_CONN_TXN_PINNED_CHECKPOINT_RANGE	1454
 /*! transaction: transaction range of timestamps currently pinned */
-#define	WT_STAT_CONN_TXN_PINNED_TIMESTAMP		1453
+#define	WT_STAT_CONN_TXN_PINNED_TIMESTAMP		1455
 /*! transaction: transaction range of timestamps pinned by a checkpoint */
-#define	WT_STAT_CONN_TXN_PINNED_TIMESTAMP_CHECKPOINT	1454
+#define	WT_STAT_CONN_TXN_PINNED_TIMESTAMP_CHECKPOINT	1456
 /*!
  * transaction: transaction range of timestamps pinned by the oldest
  * active read timestamp
  */
-#define	WT_STAT_CONN_TXN_PINNED_TIMESTAMP_READER	1455
+#define	WT_STAT_CONN_TXN_PINNED_TIMESTAMP_READER	1457
 /*!
  * transaction: transaction range of timestamps pinned by the oldest
  * timestamp
  */
-#define	WT_STAT_CONN_TXN_PINNED_TIMESTAMP_OLDEST	1456
+#define	WT_STAT_CONN_TXN_PINNED_TIMESTAMP_OLDEST	1458
 /*! transaction: transaction read timestamp of the oldest active reader */
-#define	WT_STAT_CONN_TXN_TIMESTAMP_OLDEST_ACTIVE_READ	1457
+#define	WT_STAT_CONN_TXN_TIMESTAMP_OLDEST_ACTIVE_READ	1459
 /*! transaction: transaction sync calls */
-#define	WT_STAT_CONN_TXN_SYNC				1458
+#define	WT_STAT_CONN_TXN_SYNC				1460
 /*! transaction: transactions committed */
-#define	WT_STAT_CONN_TXN_COMMIT				1459
+#define	WT_STAT_CONN_TXN_COMMIT				1461
 /*! transaction: transactions rolled back */
-#define	WT_STAT_CONN_TXN_ROLLBACK			1460
+#define	WT_STAT_CONN_TXN_ROLLBACK			1462
 /*! transaction: update conflicts */
-#define	WT_STAT_CONN_TXN_UPDATE_CONFLICT		1461
+#define	WT_STAT_CONN_TXN_UPDATE_CONFLICT		1463
 
 /*!
  * @}
